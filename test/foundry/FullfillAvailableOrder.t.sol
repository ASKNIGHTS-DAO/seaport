--- conflicted
+++ resolved
@@ -32,12 +32,6 @@
         FuzzInputs memory args
     ) public {
         _testSingleOrderViaFulfillAvailableOrdersEthToSingleErc721(
-<<<<<<< HEAD
-            Context(consideration, args)
-        );
-        _testSingleOrderViaFulfillAvailableOrdersEthToSingleErc721(
-            Context(referenceConsideration, args)
-=======
             Context(referenceConsideration, args)
         );
         _testSingleOrderViaFulfillAvailableOrdersEthToSingleErc721(
@@ -56,7 +50,6 @@
         _testFulfillAndAggregateMultipleOrdersViaFulfillAvailableOrdersEthToErc1155(
             Context(consideration, args),
             amount
->>>>>>> e028bc3e
         );
     }
 
@@ -121,147 +114,6 @@
                 0,
                 uint256(context.args.paymentAmts[2]),
                 uint256(context.args.paymentAmts[2]),
-                payable(cal)
-            )
-        );
-<<<<<<< HEAD
-        OrderComponents memory orderComponents = OrderComponents(
-            alice,
-=======
-
-        OrderParameters memory orderParameters = OrderParameters(
-            address(alice),
->>>>>>> e028bc3e
-            context.args.zone,
-            offerItems,
-            considerationItems,
-            OrderType.FULL_OPEN,
-            block.timestamp,
-            block.timestamp + 1,
-            context.args.zoneHash,
-            context.args.salt,
-            conduitKey,
-<<<<<<< HEAD
-            context.consideration.getNonce(alice)
-=======
-            considerationItems.length
->>>>>>> e028bc3e
-        );
-
-        OrderComponents memory orderComponents = getOrderComponents(
-            orderParameters,
-            context.consideration.getNonce(alice)
-        );
-
-        bytes memory signature = signOrder(
-            context.consideration,
-            alicePk,
-            context.consideration.getOrderHash(orderComponents)
-        );
-
-        Order[] memory orders = new Order[](1);
-        orders[0] = Order(orderParameters, signature);
-
-        offerComponents.push(FulfillmentComponent(0, 0));
-        offerComponentsArray.push(offerComponents);
-        resetOfferComponents();
-
-        considerationComponents.push(FulfillmentComponent(0, 0));
-        considerationComponentsArray.push(considerationComponents);
-        resetConsiderationComponents();
-
-        considerationComponents.push(FulfillmentComponent(0, 1));
-        considerationComponentsArray.push(considerationComponents);
-        resetConsiderationComponents();
-
-        considerationComponents.push(FulfillmentComponent(0, 2));
-        considerationComponentsArray.push(considerationComponents);
-        resetConsiderationComponents();
-
-        assertTrue(considerationComponentsArray.length == 3);
-
-        context.consideration.fulfillAvailableOrders{
-            value: context.args.paymentAmts[0] +
-                context.args.paymentAmts[1] +
-                context.args.paymentAmts[2]
-        }(
-            orders,
-            offerComponentsArray,
-            considerationComponentsArray,
-            conduitKey,
-            100
-        );
-    }
-
-    function _testFulfillAndAggregateMultipleOrdersViaFulfillAvailableOrdersEthToErc1155(
-        Context memory context,
-        uint240 amount
-    )
-        internal
-        onlyPayable(context.args.zone)
-        topUp
-        resetTokenBalancesBetweenRuns
-    {
-        vm.assume(
-            context.args.paymentAmts[0] > 0 &&
-                context.args.paymentAmts[1] > 0 &&
-                context.args.paymentAmts[2] > 0
-        );
-        vm.assume(amount > 0);
-        vm.assume(
-            uint256(context.args.paymentAmts[0]) +
-                uint256(context.args.paymentAmts[1]) +
-                uint256(context.args.paymentAmts[2]) <=
-                2**128 - 1
-        );
-        vm.assume(
-            context.args.paymentAmts[0] % 2 == 0 &&
-                context.args.paymentAmts[1] % 2 == 0 &&
-                context.args.paymentAmts[2] % 2 == 0
-        );
-
-        bytes32 conduitKey = context.args.useConduit
-            ? conduitKeyOne
-            : bytes32(0);
-
-        test1155_1.mint(alice, context.args.id, uint256(amount) * 2);
-
-        offerItems.push(
-            OfferItem(
-                ItemType.ERC1155,
-                address(test1155_1),
-                context.args.id,
-                amount,
-                amount
-            )
-        );
-        considerationItems.push(
-            ConsiderationItem(
-                ItemType.NATIVE,
-                address(0),
-                0,
-                uint256(context.args.paymentAmts[0]) / 2,
-                uint256(context.args.paymentAmts[0]) / 2,
-                payable(alice)
-            )
-        );
-        considerationItems.push(
-            ConsiderationItem(
-                ItemType.NATIVE,
-                address(0),
-                0,
-                uint256(context.args.paymentAmts[1]) / 2,
-                uint256(context.args.paymentAmts[1]) / 2,
-                payable(context.args.zone)
-            )
-        );
-        considerationItems.push(
-            ConsiderationItem(
-                ItemType.NATIVE,
-                address(0),
-                0,
-                uint256(context.args.paymentAmts[2]) / 2,
-                uint256(context.args.paymentAmts[2]) / 2,
                 payable(cal)
             )
         );
@@ -279,6 +131,138 @@
             conduitKey,
             considerationItems.length
         );
+
+        OrderComponents memory orderComponents = getOrderComponents(
+            orderParameters,
+            context.consideration.getNonce(alice)
+        );
+
+        bytes memory signature = signOrder(
+            context.consideration,
+            alicePk,
+            context.consideration.getOrderHash(orderComponents)
+        );
+
+        Order[] memory orders = new Order[](1);
+        orders[0] = Order(orderParameters, signature);
+
+        offerComponents.push(FulfillmentComponent(0, 0));
+        offerComponentsArray.push(offerComponents);
+        resetOfferComponents();
+
+        considerationComponents.push(FulfillmentComponent(0, 0));
+        considerationComponentsArray.push(considerationComponents);
+        resetConsiderationComponents();
+
+        considerationComponents.push(FulfillmentComponent(0, 1));
+        considerationComponentsArray.push(considerationComponents);
+        resetConsiderationComponents();
+
+        considerationComponents.push(FulfillmentComponent(0, 2));
+        considerationComponentsArray.push(considerationComponents);
+        resetConsiderationComponents();
+
+        assertTrue(considerationComponentsArray.length == 3);
+
+        context.consideration.fulfillAvailableOrders{
+            value: context.args.paymentAmts[0] +
+                context.args.paymentAmts[1] +
+                context.args.paymentAmts[2]
+        }(
+            orders,
+            offerComponentsArray,
+            considerationComponentsArray,
+            conduitKey,
+            100
+        );
+    }
+
+    function _testFulfillAndAggregateMultipleOrdersViaFulfillAvailableOrdersEthToErc1155(
+        Context memory context,
+        uint240 amount
+    )
+        internal
+        onlyPayable(context.args.zone)
+        topUp
+        resetTokenBalancesBetweenRuns
+    {
+        vm.assume(
+            context.args.paymentAmts[0] > 0 &&
+                context.args.paymentAmts[1] > 0 &&
+                context.args.paymentAmts[2] > 0
+        );
+        vm.assume(amount > 0);
+        vm.assume(
+            uint256(context.args.paymentAmts[0]) +
+                uint256(context.args.paymentAmts[1]) +
+                uint256(context.args.paymentAmts[2]) <=
+                2**128 - 1
+        );
+        vm.assume(
+            context.args.paymentAmts[0] % 2 == 0 &&
+                context.args.paymentAmts[1] % 2 == 0 &&
+                context.args.paymentAmts[2] % 2 == 0
+        );
+
+        bytes32 conduitKey = context.args.useConduit
+            ? conduitKeyOne
+            : bytes32(0);
+
+        test1155_1.mint(alice, context.args.id, uint256(amount) * 2);
+
+        offerItems.push(
+            OfferItem(
+                ItemType.ERC1155,
+                address(test1155_1),
+                context.args.id,
+                amount,
+                amount
+            )
+        );
+        considerationItems.push(
+            ConsiderationItem(
+                ItemType.NATIVE,
+                address(0),
+                0,
+                uint256(context.args.paymentAmts[0]) / 2,
+                uint256(context.args.paymentAmts[0]) / 2,
+                payable(alice)
+            )
+        );
+        considerationItems.push(
+            ConsiderationItem(
+                ItemType.NATIVE,
+                address(0),
+                0,
+                uint256(context.args.paymentAmts[1]) / 2,
+                uint256(context.args.paymentAmts[1]) / 2,
+                payable(context.args.zone)
+            )
+        );
+        considerationItems.push(
+            ConsiderationItem(
+                ItemType.NATIVE,
+                address(0),
+                0,
+                uint256(context.args.paymentAmts[2]) / 2,
+                uint256(context.args.paymentAmts[2]) / 2,
+                payable(cal)
+            )
+        );
+
+        OrderParameters memory orderParameters = OrderParameters(
+            address(alice),
+            context.args.zone,
+            offerItems,
+            considerationItems,
+            OrderType.FULL_OPEN,
+            block.timestamp,
+            block.timestamp + 1,
+            context.args.zoneHash,
+            context.args.salt,
+            conduitKey,
+            considerationItems.length
+        );
         OrderComponents memory orderComponents = getOrderComponents(
             orderParameters,
             context.consideration.getNonce(alice)
@@ -351,34 +335,4 @@
             100
         );
     }
-
-    // function _testFulfillAndAggregateMultipleOrdersViaFulfillAvailableAdvancedOrders(
-    //     Context memory context,
-    //     uint240 amount,
-    //     uint16 numOrders
-    // )
-    //     internal
-    //     onlyPayable(context.args.zone)
-    //     topUp
-    //     resetTokenBalancesBetweenRuns
-    // {
-    //     vm.assume(
-    //         context.args.paymentAmts[0] > 0 &&
-    //             context.args.paymentAmts[1] > 0 &&
-    //             context.args.paymentAmts[2] > 0
-    //     );
-    //     vm.assume(amount > 0);
-    //     vm.assume(uint256(amount) * numOrders <= 2**256 - 1);
-    //     vm.assume(
-    //         uint256(context.args.paymentAmts[0]) +
-    //             uint256(context.args.paymentAmts[1]) +
-    //             uint256(context.args.paymentAmts[2]) <=
-    //             2**128 - 1
-    //     );
-
-    //     bytes32 conduitKey = context.args.useConduit
-    //         ? conduitKeyOne
-    //         : bytes32(0);
-
-    // }
 }