// SPDX-License-Identifier: MIT
//Author: CupOJoseph

pragma solidity ^0.8.17;

import {
    OrderType,
    BasicOrderType
} from "../../contracts/lib/ConsiderationEnums.sol";

import {
    ConsiderationInterface
} from "../../contracts/interfaces/ConsiderationInterface.sol";

import {
    AdditionalRecipient,
    Order,
    OrderComponents,
    BasicOrderParameters
} from "../../contracts/lib/ConsiderationStructs.sol";

import { BaseOrderTest } from "./utils/BaseOrderTest.sol";
<<<<<<< HEAD
import {
    InvalidEthRecipient
} from "../../contracts/test/InvalidEthRecipient.sol";
import { TestERC721 } from "../../contracts/test/TestERC721.sol";
import { TestERC1155 } from "../../contracts/test/TestERC1155.sol";
import { TestERC20 } from "../../contracts/test/TestERC20.sol";
=======

>>>>>>> 06eb02fc
import { ArithmeticUtil } from "./utils/ArithmeticUtil.sol";

import {
    ConsiderationEventsAndErrors
} from "../../contracts/interfaces/ConsiderationEventsAndErrors.sol";

contract FulfillBasicOrderTest is BaseOrderTest, ConsiderationEventsAndErrors {
    using ArithmeticUtil for uint128;

    uint256 badIdentifier;
    address badToken;
    BasicOrderParameters basicOrderParameters;

    struct FuzzInputsCommon {
        address zone;
        uint256 tokenId;
        uint128 paymentAmount;
        bytes32 zoneHash;
        uint256 salt;
    }
    struct Context {
        ConsiderationInterface consideration;
        FuzzInputsCommon args;
        uint128 tokenAmount;
    }

    modifier validateInputs(Context memory context) {
        vm.assume(context.args.paymentAmount > 0);
        _;
    }

    modifier validateInputsWithAmount(Context memory context) {
        vm.assume(context.args.paymentAmount > 0);
        vm.assume(context.args.tokenId > 0);
        vm.assume(context.tokenAmount > 0);
        _;
    }

    function test(
        function(Context memory) external fn,
        Context memory context
    ) internal {
        try fn(context) {} catch (bytes memory reason) {
            assertPass(reason);
        }
    }

    function testBasicEthTo721(
        FuzzInputsCommon memory inputs
    ) public validateInputs(Context(consideration, inputs, 0)) {
        addErc721OfferItem(inputs.tokenId);
        addEthConsiderationItem(alice, inputs.paymentAmount);
        _configureBasicOrderParametersEthTo721(inputs);

        test(this.basicEthTo721, Context(consideration, inputs, 0));
        test(this.basicEthTo721, Context(referenceConsideration, inputs, 0));
    }

    function testBasicEthTo721WithAdditionalRecipients(
        FuzzInputsCommon memory inputs,
        uint256 numAdditionalRecipients
    ) public validateInputs(Context(consideration, inputs, 0)) {
        vm.assume(numAdditionalRecipients > 0);
        vm.assume(inputs.paymentAmount < 10);
        uint256 finalAdditionalRecipients = numAdditionalRecipients % 10;

        addErc721OfferItem(inputs.tokenId);
        addEthConsiderationItem(alice, 1);

        AdditionalRecipient[]
            storage _additionalRecipients = additionalRecipients;
        for (uint256 i = 0; i < finalAdditionalRecipients; i++) {
            _additionalRecipients.push(
                AdditionalRecipient({
                    recipient: alice,
                    amount: inputs.paymentAmount
                })
            );
            addEthConsiderationItem(alice, inputs.paymentAmount);
        }
        _configureBasicOrderParametersEthTo721(inputs);
        basicOrderParameters.additionalRecipients = _additionalRecipients;
        basicOrderParameters.considerationAmount = 1;
        basicOrderParameters
            .totalOriginalAdditionalRecipients = finalAdditionalRecipients;

        test(
            this.basicEthTo721WithAdditionalRecipients,
            Context(consideration, inputs, 0)
        );
        test(
            this.basicEthTo721WithAdditionalRecipients,
            Context(referenceConsideration, inputs, 0)
        );
    }

    function testBasicEthTo721WithZone(
        FuzzInputsCommon memory inputs
    ) public validateInputs(Context(consideration, inputs, 0)) {
        inputs.zone = address(0);

        addErc721OfferItem(inputs.tokenId);
        addEthConsiderationItem(alice, inputs.paymentAmount);
        _configureBasicOrderParametersEthTo721(inputs);

        test(this.basicEthTo721, Context(consideration, inputs, 0));
        test(this.basicEthTo721, Context(referenceConsideration, inputs, 0));
    }

    function testBasicErc20To721(
        FuzzInputsCommon memory inputs
    ) public validateInputs(Context(consideration, inputs, 0)) {
        addErc721OfferItem(inputs.tokenId);
        addErc20ConsiderationItem(alice, inputs.paymentAmount);
        _configureBasicOrderParametersErc20To721(inputs);

        test(this.basicErc20To721, Context(consideration, inputs, 0));
        test(this.basicErc20To721, Context(referenceConsideration, inputs, 0));
    }

    function testRevertCancelledOrder(
        FuzzInputsCommon memory inputs
    ) public validateInputs(Context(consideration, inputs, 0)) {
        addErc721OfferItem(inputs.tokenId);
        addErc20ConsiderationItem(alice, inputs.paymentAmount);
        _configureBasicOrderParametersErc20To721(inputs);

        test(this.revertCancelledOrder, Context(consideration, inputs, 0));
        test(
            this.revertCancelledOrder,
            Context(referenceConsideration, inputs, 0)
        );
    }

    function testBasicEthTo1155(
        FuzzInputsCommon memory inputs,
        uint128 tokenAmount
    )
        public
        validateInputsWithAmount(Context(consideration, inputs, tokenAmount))
    {
        addErc1155OfferItem(inputs.tokenId, tokenAmount);
        addEthConsiderationItem(alice, inputs.paymentAmount);
        _configureBasicOrderParametersEthTo1155(inputs, tokenAmount);

        test(this.basicEthTo1155, Context(consideration, inputs, tokenAmount));
        test(
            this.basicEthTo1155,
            Context(referenceConsideration, inputs, tokenAmount)
        );
    }

    function testBasicErc20To1155(
        FuzzInputsCommon memory inputs,
        uint128 tokenAmount
    )
        public
        validateInputsWithAmount(Context(consideration, inputs, tokenAmount))
    {
        addErc1155OfferItem(inputs.tokenId, tokenAmount);
        addErc20ConsiderationItem(alice, inputs.paymentAmount);
        _configureBasicOrderParametersErc20To1155(inputs, tokenAmount);

        test(
            this.basicErc20To1155,
            Context(consideration, inputs, tokenAmount)
        );
        test(
            this.basicErc20To1155,
            Context(referenceConsideration, inputs, tokenAmount)
        );
    }

    function testFulfillBasicOrderRevertInvalidAdditionalRecipientsLength(
        uint256 fuzzTotalRecipients,
        uint256 fuzzAmountToSubtractFromTotalRecipients
    ) public {
        uint256 totalRecipients = fuzzTotalRecipients % 200;
        // Set amount to subtract from total recipients
        // to be at most totalRecipients.
        uint256 amountToSubtractFromTotalRecipients = totalRecipients > 0
            ? fuzzAmountToSubtractFromTotalRecipients % totalRecipients
            : 0;

        // Create basic order
        (
            Order memory myOrder,
            BasicOrderParameters memory _basicOrderParameters
        ) = prepareBasicOrder(1);

        // Add additional recipients
        _basicOrderParameters.additionalRecipients = new AdditionalRecipient[](
            totalRecipients
        );
        for (
            uint256 i = 0;
            i < _basicOrderParameters.additionalRecipients.length;
            i++
        ) {
            _basicOrderParameters.additionalRecipients[
                i
            ] = AdditionalRecipient({ recipient: alice, amount: 1 });
        }

        // Get the calldata that will be passed into fulfillOrder.
        bytes memory fulfillOrderCalldata = abi.encodeWithSelector(
            consideration.fulfillBasicOrder.selector,
            _basicOrderParameters
        );

        _performTestFulfillOrderRevertInvalidArrayLength(
            consideration,
            myOrder,
            fulfillOrderCalldata,
            // Order parameters starts at 0x44 relative to the start of the
            // order calldata because the order calldata starts with 0x20 bytes
            // for order calldata length, 0x04 bytes for selector, and 0x20
            // bytes until the start of order parameters.
            0x44,
            0x200,
            _basicOrderParameters.additionalRecipients.length,
            amountToSubtractFromTotalRecipients
        );
    }

    function testRevertUnusedItemParametersAddressSetOnNativeConsideration(
        FuzzInputsCommon memory inputs,
        uint128 tokenAmount,
        address _badToken
    )
        public
        validateInputsWithAmount(Context(consideration, inputs, tokenAmount))
    {
        vm.assume(_badToken != address(0));
        badToken = _badToken;

        addErc1155OfferItem(inputs.tokenId, tokenAmount);
        addEthConsiderationItem(alice, 100);
        test(
            this.revertUnusedItemParametersAddressSetOnNativeConsideration,
            Context(consideration, inputs, tokenAmount)
        );
        test(
            this.revertUnusedItemParametersAddressSetOnNativeConsideration,
            Context(referenceConsideration, inputs, tokenAmount)
        );
    }

    function revertUnusedItemParametersAddressSetOnNativeConsideration(
        Context memory context
    ) external stateless {
        test1155_1.mint(alice, context.args.tokenId, context.tokenAmount);

        considerationItems[0].token = badToken;

        _configureOrderParameters(
            alice,
            address(0),
            bytes32(0),
            globalSalt++,
            false
        );
        configureOrderComponents(context.consideration.getCounter(alice));

        bytes32 orderHash = context.consideration.getOrderHash(
            baseOrderComponents
        );

        bytes memory signature = signOrder(
            context.consideration,
            alicePk,
            orderHash
        );

        BasicOrderParameters
            memory _basicOrderParameters = toBasicOrderParameters(
                baseOrderComponents,
                BasicOrderType.ETH_TO_ERC1155_FULL_OPEN,
                signature
            );

        vm.expectRevert(abi.encodeWithSignature("UnusedItemParameters()"));
        context.consideration.fulfillBasicOrder{ value: 100 }(
            _basicOrderParameters
        );
    }

    function testRevertUnusedItemParametersIdentifierSetOnErc20Offer(
        FuzzInputsCommon memory inputs,
        uint128 tokenAmount,
        uint256 _badIdentifier
    )
        public
        validateInputsWithAmount(Context(consideration, inputs, tokenAmount))
    {
        vm.assume(_badIdentifier != 0);
        badIdentifier = _badIdentifier;

        addErc20OfferItem(100);
        addErc721ConsiderationItem(alice, inputs.tokenId);

        test(
            this.revertUnusedItemParametersIdentifierSetOnErc20Offer,
            Context(consideration, inputs, tokenAmount)
        );
        test(
            this.revertUnusedItemParametersIdentifierSetOnErc20Offer,
            Context(referenceConsideration, inputs, tokenAmount)
        );
    }

    function revertUnusedItemParametersIdentifierSetOnErc20Offer(
        Context memory context
    ) external stateless {
        test721_1.mint(address(this), context.args.tokenId);

        offerItems[0].identifierOrCriteria = 69;

        _configureOrderParameters(
            alice,
            address(0),
            bytes32(0),
            globalSalt++,
            false
        );
        configureOrderComponents(context.consideration.getCounter(alice));

        bytes32 orderHash = context.consideration.getOrderHash(
            baseOrderComponents
        );

        bytes memory signature = signOrder(
            context.consideration,
            alicePk,
            orderHash
        );

        BasicOrderParameters
            memory _basicOrderParameters = toBasicOrderParameters(
                baseOrderComponents,
                BasicOrderType.ERC721_TO_ERC20_FULL_OPEN,
                signature
            );

        vm.expectRevert(abi.encodeWithSignature("UnusedItemParameters()"));
        context.consideration.fulfillBasicOrder(_basicOrderParameters);
    }

    function testRevertBasicEthTo721ZeroAmount(
        FuzzInputsCommon memory inputs
    ) public validateInputs(Context(consideration, inputs, 0)) {
        addErc721OfferItem(inputs.tokenId);
        addErc20ConsiderationItem(alice, inputs.paymentAmount);
        _configureBasicOrderParametersEthTo721(inputs);

        test(
            this.revertBasicErc20To721ZeroAmount,
            Context(consideration, inputs, 0)
        );
        test(
            this.revertBasicErc20To721ZeroAmount,
            Context(referenceConsideration, inputs, 0)
        );
    }

    function revertBasicErc20To721ZeroAmount(
        Context memory context
    ) external stateless {
        test721_1.mint(alice, context.args.tokenId);

        considerationItems[0].startAmount = 0;
        considerationItems[0].endAmount = 0;

        _configureOrderParameters(
            alice,
            address(0),
            bytes32(0),
            globalSalt++,
            false
        );
        configureOrderComponents(context.consideration.getCounter(alice));

        bytes32 orderHash = context.consideration.getOrderHash(
            baseOrderComponents
        );

        bytes memory signature = signOrder(
            context.consideration,
            alicePk,
            orderHash
        );

        BasicOrderParameters
            memory _basicOrderParameters = toBasicOrderParameters(
                baseOrderComponents,
                BasicOrderType.ERC20_TO_ERC721_FULL_OPEN,
                signature
            );

        vm.expectRevert(abi.encodeWithSignature("MissingItemAmount()"));
        context.consideration.fulfillBasicOrder(_basicOrderParameters);
    }

    function testRevertInvalidEthRecipient(
        FuzzInputsCommon memory inputs
    ) public validateInputs(Context(consideration, inputs, 0)) {
        InvalidEthRecipient invalidRecipient = new InvalidEthRecipient();

        addErc721OfferItem(inputs.tokenId);
        addEthConsiderationItem(
            payable(address(invalidRecipient)),
            inputs.paymentAmount
        );
        _configureBasicOrderParametersEthTo721(inputs);
    }

    function revertInvalidEthRecipient(
        Context memory context
    ) external stateless {
        test721_1.mint(alice, context.args.tokenId);

        _configureOrderParameters(
            alice,
            address(0),
            bytes32(0),
            globalSalt++,
            false
        );
        configureOrderComponents(context.consideration.getCounter(alice));

        bytes32 orderHash = context.consideration.getOrderHash(
            baseOrderComponents
        );

        bytes memory signature = signOrder(
            context.consideration,
            alicePk,
            orderHash
        );

        BasicOrderParameters
            memory _basicOrderParameters = toBasicOrderParameters(
                baseOrderComponents,
                BasicOrderType.ERC20_TO_ERC721_FULL_OPEN,
                signature
            );

        bytes
            memory expectedRevert = "aaaaaaaaaaaaaaaaaaaaaaaaaaaaaaaaaaaaaaaaaaaaaaaaaaaaaaaaaaaaaaaaaaaaaaaaaaaaaaaaaaaaaaaaaaaaaaaaaaaaaaaaaaaaaaaaaaaaaaaaaaaaaaaaaaaaaaaaaaaaaaaaaaaaaaaaaaaaaaaaaaaaaaaaaaaaaaaaaaaaaaaaaaaaaaaaaaaaaaaaaaaaaaaaaaaaaaaaaaaaaaaaaaaaaaaaaaaaaaaaaaaaaaaaaaaaaaaa";

        vm.expectRevert(expectedRevert);
        context.consideration.fulfillBasicOrder(_basicOrderParameters);
    }

    function testRevertUnusedItemParametersIdentifierSetOnNativeConsideration(
        FuzzInputsCommon memory inputs,
        uint128 tokenAmount,
        uint256 _badIdentifier
    )
        public
        validateInputsWithAmount(Context(consideration, inputs, tokenAmount))
    {
        vm.assume(_badIdentifier != 0);
        badIdentifier = _badIdentifier;

        addErc1155OfferItem(inputs.tokenId, tokenAmount);
        addEthConsiderationItem(alice, 100);
        test(
            this.revertUnusedItemParametersIdentifierSetOnNativeConsideration,
            Context(consideration, inputs, tokenAmount)
        );
        test(
            this.revertUnusedItemParametersIdentifierSetOnNativeConsideration,
            Context(referenceConsideration, inputs, tokenAmount)
        );
    }

    function revertUnusedItemParametersIdentifierSetOnNativeConsideration(
        Context memory context
    ) external stateless {
        test1155_1.mint(alice, context.args.tokenId, context.tokenAmount);

        considerationItems[0].identifierOrCriteria = badIdentifier;

        _configureOrderParameters(
            alice,
            address(0),
            bytes32(0),
            globalSalt++,
            false
        );
        configureOrderComponents(context.consideration.getCounter(alice));

        bytes32 orderHash = context.consideration.getOrderHash(
            baseOrderComponents
        );

        bytes memory signature = signOrder(
            context.consideration,
            alicePk,
            orderHash
        );

        BasicOrderParameters
            memory _basicOrderParameters = toBasicOrderParameters(
                baseOrderComponents,
                BasicOrderType.ETH_TO_ERC1155_FULL_OPEN,
                signature
            );

        vm.expectRevert(abi.encodeWithSignature("UnusedItemParameters()"));
        context.consideration.fulfillBasicOrder{ value: 100 }(
            _basicOrderParameters
        );
    }

    function testRevertUnusedItemParametersAddressAndIdentifierSetOnNativeConsideration(
        FuzzInputsCommon memory inputs,
        uint128 tokenAmount,
        uint256 _badIdentifier,
        address _badToken
    )
        public
        validateInputsWithAmount(Context(consideration, inputs, tokenAmount))
    {
        vm.assume(_badIdentifier != 0 || _badToken != address(0));
        badIdentifier = _badIdentifier;
        badToken = _badToken;

        addErc1155OfferItem(inputs.tokenId, tokenAmount);
        addEthConsiderationItem(alice, 100);
        test(
            this
                .revertUnusedItemParametersAddressAndIdentifierSetOnNativeConsideration,
            Context(consideration, inputs, tokenAmount)
        );
        test(
            this
                .revertUnusedItemParametersAddressAndIdentifierSetOnNativeConsideration,
            Context(referenceConsideration, inputs, tokenAmount)
        );
    }

    function revertUnusedItemParametersAddressAndIdentifierSetOnNativeConsideration(
        Context memory context
    ) external stateless {
        test1155_1.mint(alice, context.args.tokenId, context.tokenAmount);

        considerationItems[0].identifierOrCriteria = badIdentifier;
        considerationItems[0].token = badToken;

        _configureOrderParameters(
            alice,
            address(0),
            bytes32(0),
            globalSalt++,
            false
        );
        configureOrderComponents(context.consideration.getCounter(alice));

        bytes32 orderHash = context.consideration.getOrderHash(
            baseOrderComponents
        );

        bytes memory signature = signOrder(
            context.consideration,
            alicePk,
            orderHash
        );

        BasicOrderParameters
            memory _basicOrderParameters = toBasicOrderParameters(
                baseOrderComponents,
                BasicOrderType.ETH_TO_ERC1155_FULL_OPEN,
                signature
            );

        vm.expectRevert(abi.encodeWithSignature("UnusedItemParameters()"));
        context.consideration.fulfillBasicOrder{ value: 100 }(
            _basicOrderParameters
        );
    }

    function testRevertUnusedItemParametersIdentifierSetOnErc20Consideration(
        FuzzInputsCommon memory inputs,
        uint128 tokenAmount,
        uint256 _badIdentifier
    )
        public
        validateInputsWithAmount(Context(consideration, inputs, tokenAmount))
    {
        vm.assume(_badIdentifier != 0);
        badIdentifier = _badIdentifier;

        addErc721OfferItem(inputs.tokenId);
        addErc20ConsiderationItem(alice, 100);
        test(
            this.revertUnusedItemParametersIdentifierSetOnErc20Consideration,
            Context(consideration, inputs, tokenAmount)
        );
        test(
            this.revertUnusedItemParametersIdentifierSetOnErc20Consideration,
            Context(referenceConsideration, inputs, tokenAmount)
        );
    }

    function revertCancelledOrder(Context memory context) external stateless {
        test721_1.mint(alice, context.args.tokenId);

        configureOrderComponents(
            context.args.zone,
            context.args.zoneHash,
            context.args.salt,
            bytes32(0)
        );

        uint256 counter = context.consideration.getCounter(alice);
        baseOrderComponents.counter = counter;
        bytes32 orderHash = context.consideration.getOrderHash(
            baseOrderComponents
        );
        bytes memory signature = signOrder(
            context.consideration,
            alicePk,
            orderHash
        );
        basicOrderParameters.signature = signature;
        OrderComponents[] memory myBaseOrderComponents = new OrderComponents[](
            1
        );
        myBaseOrderComponents[0] = baseOrderComponents;

        vm.prank(alice);

        vm.expectEmit(true, true, true, false, address(context.consideration));
        emit OrderCancelled(orderHash, alice, context.args.zone);
        context.consideration.cancel(myBaseOrderComponents);

        vm.expectRevert(
            abi.encodeWithSignature("OrderIsCancelled(bytes32)", orderHash)
        );
        context.consideration.fulfillBasicOrder(basicOrderParameters);
    }

    function revertUnusedItemParametersIdentifierSetOnErc20Consideration(
        Context memory context
    ) external stateless {
        test721_1.mint(alice, context.args.tokenId);

        considerationItems[0].identifierOrCriteria = badIdentifier;

        _configureOrderParameters(
            alice,
            address(0),
            bytes32(0),
            globalSalt++,
            false
        );
        configureOrderComponents(context.consideration.getCounter(alice));

        bytes32 orderHash = context.consideration.getOrderHash(
            baseOrderComponents
        );

        bytes memory signature = signOrder(
            context.consideration,
            alicePk,
            orderHash
        );

        BasicOrderParameters
            memory _basicOrderParameters = toBasicOrderParameters(
                baseOrderComponents,
                BasicOrderType.ERC20_TO_ERC721_FULL_OPEN,
                signature
            );

        vm.expectRevert(abi.encodeWithSignature("UnusedItemParameters()"));
        context.consideration.fulfillBasicOrder(_basicOrderParameters);
    }

    function prepareBasicOrder(
        uint256 tokenId
    )
        internal
        returns (
            Order memory order,
            BasicOrderParameters memory _basicOrderParameters
        )
    {
        (Order memory _order, , ) = _prepareOrder(tokenId, 1);
        order = _order;
        _basicOrderParameters = toBasicOrderParameters(
            _order,
            BasicOrderType.ERC20_TO_ERC1155_FULL_OPEN
        );
    }

    function basicErc20To1155(Context memory context) external stateless {
        test1155_1.mint(alice, context.args.tokenId, context.tokenAmount);

        configureOrderComponents(
            context.args.zone,
            context.args.zoneHash,
            context.args.salt,
            bytes32(0)
        );
        uint256 counter = context.consideration.getCounter(alice);
        baseOrderComponents.counter = counter;
        bytes32 orderHash = context.consideration.getOrderHash(
            baseOrderComponents
        );
        bytes memory signature = signOrder(
            context.consideration,
            alicePk,
            orderHash
        );

        basicOrderParameters.signature = signature;
        context.consideration.fulfillBasicOrder(basicOrderParameters);
        assertEq(
            context.tokenAmount,
            test1155_1.balanceOf(address(this), context.args.tokenId)
        );
    }

    function basicEthTo1155(Context memory context) external stateless {
        test1155_1.mint(alice, context.args.tokenId, context.tokenAmount);

        configureOrderComponents(
            context.args.zone,
            context.args.zoneHash,
            context.args.salt,
            bytes32(0)
        );
        uint256 counter = context.consideration.getCounter(alice);
        baseOrderComponents.counter = counter;
        bytes32 orderHash = context.consideration.getOrderHash(
            baseOrderComponents
        );
        bytes memory signature = signOrder(
            context.consideration,
            alicePk,
            orderHash
        );

        basicOrderParameters.signature = signature;
        context.consideration.fulfillBasicOrder{
            value: context.args.paymentAmount
        }(basicOrderParameters);
        assertEq(
            context.tokenAmount,
            test1155_1.balanceOf(address(this), context.args.tokenId)
        );
    }

    function basicEthTo721(Context memory context) external stateless {
        test721_1.mint(alice, context.args.tokenId);

        configureOrderComponents(
            context.args.zone,
            context.args.zoneHash,
            context.args.salt,
            bytes32(0)
        );
        uint256 counter = context.consideration.getCounter(alice);
        baseOrderComponents.counter = counter;
        bytes32 orderHash = context.consideration.getOrderHash(
            baseOrderComponents
        );
        bytes memory signature = signOrder(
            context.consideration,
            alicePk,
            orderHash
        );

        basicOrderParameters.signature = signature;
        context.consideration.fulfillBasicOrder{
            value: context.args.paymentAmount
        }(basicOrderParameters);
        assertEq(address(this), test721_1.ownerOf(context.args.tokenId));
    }

    function basicEthTo721WithAdditionalRecipients(
        Context memory context
    ) external stateless {
        test721_1.mint(alice, context.args.tokenId);

        configureOrderComponents(
            context.args.zone,
            context.args.zoneHash,
            context.args.salt,
            bytes32(0)
        );
        uint256 counter = context.consideration.getCounter(alice);
        baseOrderComponents.counter = counter;

        bytes32 orderHash = context.consideration.getOrderHash(
            baseOrderComponents
        );
        bytes memory signature = signOrder(
            context.consideration,
            alicePk,
            orderHash
        );

        basicOrderParameters.signature = signature;

        uint256 aliceBalanceBefore = alice.balance;

        context.consideration.fulfillBasicOrder{
            value: context.args.paymentAmount.mul(10000000)
        }(basicOrderParameters);

        uint256 aliceBalanceAfter = alice.balance;

        assertEq(address(this), test721_1.ownerOf(context.args.tokenId));
        assertEq(
            1 +
                (context.args.paymentAmount % 1000) *
                basicOrderParameters.additionalRecipients.length,
            aliceBalanceAfter - aliceBalanceBefore
        );
    }

    function basicErc20To721(Context memory context) external stateless {
        test721_1.mint(alice, context.args.tokenId);

        configureOrderComponents(
            context.args.zone,
            context.args.zoneHash,
            context.args.salt,
            bytes32(0)
        );
        uint256 counter = context.consideration.getCounter(alice);
        baseOrderComponents.counter = counter;
        bytes32 orderHash = context.consideration.getOrderHash(
            baseOrderComponents
        );
        bytes memory signature = signOrder(
            context.consideration,
            alicePk,
            orderHash
        );

        basicOrderParameters.signature = signature;
        context.consideration.fulfillBasicOrder(basicOrderParameters);
        assertEq(
            context.args.paymentAmount.add(uint128(MAX_INT)),
            token1.balanceOf(address(alice))
        );
        assertEq(address(this), test721_1.ownerOf(context.args.tokenId));
    }

    function _configureBasicOrderParametersEthTo721(
        FuzzInputsCommon memory args
    ) internal {
        basicOrderParameters.considerationToken = address(0);
        basicOrderParameters.considerationIdentifier = 0;
        basicOrderParameters.considerationAmount = args.paymentAmount;
        basicOrderParameters.offerer = payable(alice);
        basicOrderParameters.zone = args.zone;
        basicOrderParameters.offerToken = address(test721_1);
        basicOrderParameters.offerIdentifier = args.tokenId;
        basicOrderParameters.offerAmount = 1;
        basicOrderParameters.basicOrderType = BasicOrderType
            .ETH_TO_ERC721_FULL_OPEN;
        basicOrderParameters.startTime = block.timestamp;
        basicOrderParameters.endTime = block.timestamp + 100;
        basicOrderParameters.zoneHash = args.zoneHash;
        basicOrderParameters.salt = args.salt;
        basicOrderParameters.offererConduitKey = bytes32(0);
        basicOrderParameters.fulfillerConduitKey = bytes32(0);
        basicOrderParameters.totalOriginalAdditionalRecipients = 0;
        // additional recipients should always be empty
        // don't do signature;
    }

    function _configureBasicOrderParametersEthTo1155(
        FuzzInputsCommon memory args,
        uint128 amount
    ) internal {
        basicOrderParameters.considerationToken = address(0);
        basicOrderParameters.considerationIdentifier = 0;
        basicOrderParameters.considerationAmount = args.paymentAmount;
        basicOrderParameters.offerer = payable(alice);
        basicOrderParameters.zone = args.zone;
        basicOrderParameters.offerToken = address(test1155_1);
        basicOrderParameters.offerIdentifier = args.tokenId;
        basicOrderParameters.offerAmount = amount;
        basicOrderParameters.basicOrderType = BasicOrderType
            .ETH_TO_ERC1155_FULL_OPEN;
        basicOrderParameters.startTime = block.timestamp;
        basicOrderParameters.endTime = block.timestamp + 100;
        basicOrderParameters.zoneHash = args.zoneHash;
        basicOrderParameters.salt = args.salt;
        basicOrderParameters.offererConduitKey = bytes32(0);
        basicOrderParameters.fulfillerConduitKey = bytes32(0);
        basicOrderParameters.totalOriginalAdditionalRecipients = 0;
        // additional recipients should always be empty
        // don't do signature;
    }

    function _configureBasicOrderParametersErc20To1155(
        FuzzInputsCommon memory args,
        uint128 amount
    ) internal {
        _configureBasicOrderParametersEthTo1155(args, amount);
        basicOrderParameters.considerationToken = address(token1);
        basicOrderParameters.basicOrderType = BasicOrderType
            .ERC20_TO_ERC1155_FULL_OPEN;
    }

    function _configureBasicOrderParametersErc20To721(
        FuzzInputsCommon memory args
    ) internal {
        _configureBasicOrderParametersEthTo721(args);
        basicOrderParameters.considerationToken = address(token1);
        basicOrderParameters.basicOrderType = BasicOrderType
            .ERC20_TO_ERC721_FULL_OPEN;
    }

    function configureOrderComponents(
        address zone,
        bytes32 zoneHash,
        uint256 salt,
        bytes32 conduitKey
    ) internal {
        baseOrderComponents.offerer = alice;
        baseOrderComponents.zone = zone;
        baseOrderComponents.offer = offerItems;
        baseOrderComponents.consideration = considerationItems;
        baseOrderComponents.orderType = OrderType.FULL_OPEN;
        baseOrderComponents.startTime = block.timestamp;
        baseOrderComponents.endTime = block.timestamp + 100;
        baseOrderComponents.zoneHash = zoneHash;
        baseOrderComponents.salt = salt;
        baseOrderComponents.conduitKey = conduitKey;
        // don't set counter
    }
}<|MERGE_RESOLUTION|>--- conflicted
+++ resolved
@@ -1,6 +1,4 @@
 // SPDX-License-Identifier: MIT
-//Author: CupOJoseph
-
 pragma solidity ^0.8.17;
 
 import {
@@ -20,16 +18,17 @@
 } from "../../contracts/lib/ConsiderationStructs.sol";
 
 import { BaseOrderTest } from "./utils/BaseOrderTest.sol";
-<<<<<<< HEAD
+
 import {
     InvalidEthRecipient
 } from "../../contracts/test/InvalidEthRecipient.sol";
+
 import { TestERC721 } from "../../contracts/test/TestERC721.sol";
+
 import { TestERC1155 } from "../../contracts/test/TestERC1155.sol";
+
 import { TestERC20 } from "../../contracts/test/TestERC20.sol";
-=======
-
->>>>>>> 06eb02fc
+
 import { ArithmeticUtil } from "./utils/ArithmeticUtil.sol";
 
 import {
