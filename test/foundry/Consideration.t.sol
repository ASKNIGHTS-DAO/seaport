--- conflicted
+++ resolved
@@ -3,12 +3,9 @@
 
 pragma solidity 0.8.13;
 
-<<<<<<< HEAD
-import { OrderType, BasicOrderType, ItemType, Side } from "contracts/lib/ConsiderationEnums.sol";
-import { AdditionalRecipient } from "contracts/lib/ConsiderationStructs.sol";
-import "contracts/Consideration.sol";
+
 import "contracts/conduit/ConduitController.sol";
-=======
+
 import { OrderType, BasicOrderType, ItemType, Side } from "../../contracts/lib/ConsiderationEnums.sol";
 import { AdditionalRecipient } from "../../contracts/lib/ConsiderationStructs.sol";
 import { Consideration } from "../../contracts/Consideration.sol";
@@ -17,9 +14,49 @@
 import { TestERC721 } from "../../contracts/test/TestERC721.sol";
 import { TestERC1155 } from "../../contracts/test/TestERC1155.sol";
 import { TestERC20 } from "../../contracts/test/TestERC20.sol";
->>>>>>> 159ca70d
 
 contract ConsiderationTest is BaseOrderTest {
+
+    ConduitController conduitController;
+    address conduitControllerAddress;
+
+    address accountA;
+    address accountB;
+    address accountC;
+
+    function setUp() public {
+        conduitControllerAddress = address(new ConduitController());
+        conduitController = ConduitController(conduitControllerAddress);
+
+        considerAddress = address(
+            new Consideration(
+                conduitControllerAddress,
+                address(0),
+                address(0),
+                address(0)
+            )
+        );
+        consider = Consideration(considerAddress);
+
+        //deploy a test 721
+        test721Address = address(new TestERC721());
+        test721 = TestERC721(test721Address);
+
+        accountA = vm.addr(1);
+        accountB = vm.addr(2);
+        accountC = vm.addr(3);
+
+        vm.prank(accountA);
+        test721.setApprovalForAll(considerAddress, true);
+        vm.prank(accountB);
+        test721.setApprovalForAll(considerAddress, true);
+        vm.prank(accountC);
+        test721.setApprovalForAll(considerAddress, true);
+        emit log("Accounts A B C have approved consideration.");
+
+        vm.label(accountA, "Account A");
+    }
+
     //eth to 721
     // alice is offering their 721 for ETH
     function testListBasicETHto721(
@@ -36,34 +73,12 @@
 
         emit log("Basic 721 Offer - Eth Consideration");
 
-<<<<<<< HEAD
-    ConduitController conduitController;
-    address conduitControllerAddress;
-
-    address accountA;
-    address accountB;
-    address accountC;
-=======
         test721_1.mint(alice, _id);
         emit log_named_address("Minted test721_1 token to", alice);
->>>>>>> 159ca70d
 
         OfferItem[] memory offer = new OfferItem[](1);
         offer[0] = OfferItem(ItemType.ERC721, address(test721_1), _id, 1, 1);
 
-<<<<<<< HEAD
-    function setUp() public {
-        conduitControllerAddress = address(new ConduitController());
-        conduitController = ConduitController(conduitControllerAddress);
-
-        considerAddress = address(
-            new Consideration(
-                conduitControllerAddress,
-                address(0),
-                address(0),
-                address(0)
-            )
-=======
         ConsiderationItem[] memory considerationItem = new ConsiderationItem[](
             1
         );
@@ -74,7 +89,6 @@
             _ethAmount,
             _ethAmount,
             payable(alice)
->>>>>>> 159ca70d
         );
 
         // getNonce
@@ -95,7 +109,16 @@
             nonce
         );
         bytes32 orderHash = consideration.getOrderHash(orderComponents);
-        bytes memory signature = signOrder(alicePk, orderHash);
+        
+        (bytes32 domainSeparator, ) = consider.information();
+
+        //accountA is pk 1.
+        (uint8 v, bytes32 r, bytes32 s) = vm.sign(
+            1,
+            keccak256(
+                abi.encodePacked(bytes2(0x1901), domainSeparator, orderHash)
+            )
+        );
 
         // fulfill
         BasicOrderParameters memory order = BasicOrderParameters(
@@ -116,7 +139,7 @@
             address(0), // no conduit
             0,
             new AdditionalRecipient[](0),
-            signature
+            abi.encodePacked(r, s, v)
         );
 
         emit log(">>>>");
@@ -219,16 +242,6 @@
         );
     }
 
-<<<<<<< HEAD
-        (bytes32 domainSeparator, ) = consider.information();
-
-        //accountA is pk 1.
-        (uint8 v, bytes32 r, bytes32 s) = vm.sign(
-            1,
-            keccak256(
-                abi.encodePacked(bytes2(0x1901), domainSeparator, orderHash)
-            )
-=======
     function testListBasic20to721(
         address _zone,
         uint256 _id,
@@ -251,7 +264,6 @@
             _id,
             1,
             1
->>>>>>> 159ca70d
         );
 
         ConsiderationItem[] memory considerationItem = singleConsiderationItem(
