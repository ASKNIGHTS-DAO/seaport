//SPDX-License-Identifier: MIT
pragma solidity ^0.8.13;

import "seaport-sol/SeaportStructs.sol";
import { ItemType } from "seaport-sol/SeaportEnums.sol";

import {
    ContractOffererInterface
} from "seaport-core/interfaces/ContractOffererInterface.sol";

import { ZoneInterface } from "seaport-core/interfaces/ZoneInterface.sol";

contract ValidationOffererZone is ContractOffererInterface, ZoneInterface {
    error IncorrectSpentAmount(address fulfiller, bytes32 got, uint256 want);

    uint256 expectedMaxSpentAmount;

    constructor(uint256 expectedMax) {
        expectedMaxSpentAmount = expectedMax;
    }

    receive() external payable {}

    /**
     * @dev Validates that the parties have received the correct items.
     *
     * @param zoneParameters The zone parameters, including the SpentItem and
     *                       ReceivedItem arrays.
     *
     * @return validOrderMagicValue The magic value to indicate things are OK.
     */
    function validateOrder(
        ZoneParameters calldata zoneParameters
<<<<<<< HEAD
    ) external override view returns (bytes4 validOrderMagicValue) {
=======
    ) external view override returns (bytes4 validOrderMagicValue) {
>>>>>>> 366fd53a
        validate(zoneParameters.fulfiller, zoneParameters.offer);

        // Return the selector of validateOrder as the magic value.
        validOrderMagicValue = this.validateOrder.selector;
    }

    /**
     * @dev Generates an order with the specified minimum and maximum spent items,
     */
    function generateOrder(
        address,
        SpentItem[] calldata a,
        SpentItem[] calldata b,
        bytes calldata c
    )
        external
        virtual
        override
        returns (SpentItem[] memory offer, ReceivedItem[] memory consideration)
    {
        return previewOrder(address(this), address(this), a, b, c);
    }

    /**
     * @dev View function to preview an order generated in response to a minimum
     *      set of received items, maximum set of spent items, and context
     *      (supplied as extraData).
     */
    function previewOrder(
        address,
        address,
        SpentItem[] calldata a,
        SpentItem[] calldata b,
        bytes calldata
    )
        public
        view
        override
        returns (SpentItem[] memory offer, ReceivedItem[] memory consideration)
    {
        return (a, _convertSpentToReceived(b));
    }

    function _convertSpentToReceived(
        SpentItem[] calldata spentItems
    ) internal view returns (ReceivedItem[] memory) {
        ReceivedItem[] memory receivedItems = new ReceivedItem[](
            spentItems.length
        );
        for (uint256 i = 0; i < spentItems.length; ++i) {
            receivedItems[i] = _convertSpentToReceived(spentItems[i]);
        }
        return receivedItems;
    }

    function _convertSpentToReceived(
        SpentItem calldata spentItem
    ) internal view returns (ReceivedItem memory) {
        return
            ReceivedItem({
                itemType: spentItem.itemType,
                token: spentItem.token,
                identifier: spentItem.identifier,
                amount: spentItem.amount,
                recipient: payable(address(this))
            });
    }

    function ratifyOrder(
        SpentItem[] calldata spentItems /* offer */,
        ReceivedItem[] calldata /* consideration */,
        bytes calldata /* context */,
        bytes32[] calldata /* orderHashes */,
        uint256 /* contractNonce */
    ) external view override returns (bytes4 /* ratifyOrderMagicValue */) {
        validate(address(0), spentItems);
        return ValidationOffererZone.ratifyOrder.selector;
    }

    function validate(
        address fulfiller,
        SpentItem[] calldata offer
    ) internal view {
        if (offer[0].amount > expectedMaxSpentAmount) {
            revert IncorrectSpentAmount(
                fulfiller,
                bytes32(offer[0].amount),
                expectedMaxSpentAmount
            );
        }
    }

    function getSeaportMetadata()
        external
        pure
        override(ContractOffererInterface, ZoneInterface)
        returns (string memory name, Schema[] memory schemas)
    {
        // Return the metadata.
        name = "HashValidationZoneOfferer";
        schemas = new Schema[](1);
        schemas[0].id = 1337;
        schemas[0].metadata = new bytes(0);
    }
}<|MERGE_RESOLUTION|>--- conflicted
+++ resolved
@@ -31,11 +31,7 @@
      */
     function validateOrder(
         ZoneParameters calldata zoneParameters
-<<<<<<< HEAD
-    ) external override view returns (bytes4 validOrderMagicValue) {
-=======
     ) external view override returns (bytes4 validOrderMagicValue) {
->>>>>>> 366fd53a
         validate(zoneParameters.fulfiller, zoneParameters.offer);
 
         // Return the selector of validateOrder as the magic value.
