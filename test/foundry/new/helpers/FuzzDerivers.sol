--- conflicted
+++ resolved
@@ -363,17 +363,10 @@
     {
         return
             context.toFulfillmentDetails().getFulfillAvailableExecutions(
-<<<<<<< HEAD
                 context.executionState.offerFulfillments,
                 context.executionState.considerationFulfillments,
-                context.getNativeTokensToSupply(),
+                context.value,
                 context.expectations.expectedAvailableOrders
-=======
-                context.offerFulfillments,
-                context.considerationFulfillments,
-                context.value,
-                context.expectedAvailableOrders
->>>>>>> 08e45abb
             );
     }
 
@@ -389,13 +382,8 @@
     {
         return
             context.toFulfillmentDetails().getMatchExecutions(
-<<<<<<< HEAD
                 context.executionState.fulfillments,
-                context.getNativeTokensToSupply()
-=======
-                context.fulfillments,
                 context.value
->>>>>>> 08e45abb
             );
     }
 }
