--- conflicted
+++ resolved
@@ -7,6 +7,7 @@
 
 import {
     AdvancedOrderLib,
+    FulfillAvailableHelper,
     MatchComponent,
     MatchComponentType
 } from "seaport-sol/SeaportSol.sol";
@@ -140,8 +141,7 @@
     }
 
     function deriveOrderDetails(FuzzTestContext memory context) public view {
-        OrderDetails[] memory orderDetails = toOrderDetails(
-            context.orders,
+        OrderDetails[] memory orderDetails = context.orders.getOrderDetails(
             context.criteriaResolvers
         );
 
@@ -174,13 +174,8 @@
             (
                 FulfillmentComponent[][] memory offerFulfillments,
                 FulfillmentComponent[][] memory considerationFulfillments
-<<<<<<< HEAD
-            ) = getNaiveFulfillmentComponents(
+            ) = context.testHelpers.getNaiveFulfillmentComponents(
                     context.orderDetails
-=======
-            ) = context.testHelpers.getNaiveFulfillmentComponents(
-                    context.orders.getOrderDetails(context.criteriaResolvers)
->>>>>>> f9c11fae
                 );
 
             context.offerFulfillments = offerFulfillments;
@@ -279,29 +274,6 @@
         context.expectedExplicitExecutions = explicitExecutions;
     }
 
-<<<<<<< HEAD
-    function toFulfillmentDetails(
-        FuzzTestContext memory context
-    ) public view returns (FulfillmentDetails memory fulfillmentDetails) {
-        address caller = context.caller == address(0)
-            ? address(this)
-            : context.caller;
-        address recipient = context.recipient == address(0)
-            ? caller
-            : context.recipient;
-
-        return
-            FulfillmentDetails({
-                orders: context.orderDetails,
-                recipient: payable(recipient),
-                fulfiller: payable(caller),
-                fulfillerConduitKey: context.fulfillerConduitKey,
-                seaport: address(context.seaport)
-            });
-    }
-
-=======
->>>>>>> f9c11fae
     function getStandardExecutions(
         FuzzTestContext memory context
     ) public view returns (Execution[] memory implicitExecutions) {
@@ -394,13 +366,9 @@
             ? caller
             : context.recipient;
 
-        OrderDetails[] memory details = context.orders.getOrderDetails(
-            context.criteriaResolvers
-        );
-
         return
             FulfillmentDetails({
-                orders: details,
+                orders: context.orderDetails,
                 recipient: payable(recipient),
                 fulfiller: payable(caller),
                 fulfillerConduitKey: context.fulfillerConduitKey,
