// SPDX-License-Identifier: MIT
pragma solidity ^0.8.17;

import { LibPRNG } from "solady/src/utils/LibPRNG.sol";

import "seaport-sol/SeaportSol.sol";

import { EIP712MerkleTree } from "../../utils/EIP712MerkleTree.sol";

import { ItemType, Side } from "seaport-sol/SeaportEnums.sol";

import {
    AdvancedOrdersSpace,
    ConsiderationItemSpace,
    OfferItemSpace,
    OrderComponentsSpace
} from "seaport-sol/StructSpace.sol";

import { CriteriaMetadata } from "./CriteriaResolverHelper.sol";

import {
    Amount,
    BasicOrderCategory,
    BroadOrderType,
    ConduitChoice,
    Criteria,
    EOASignature,
    Offerer,
    Recipient,
    SignatureMethod,
    Time,
    Tips,
    TokenIndex,
    UnavailableReason,
    Zone,
    ZoneHash
} from "seaport-sol/SpaceEnums.sol";

import {
    FuzzGeneratorContext,
    TestConduit
} from "./FuzzGeneratorContextLib.sol";

import { FuzzHelpers, _locateCurrentAmount } from "./FuzzHelpers.sol";

import { FuzzInscribers } from "./FuzzInscribers.sol";

/**
 *  @dev Generators are responsible for creating guided, random order data for
 *       FuzzEngine tests. Generation happens in two phases: first, we create an
 *       AdvancedOrdersSpace, a nested struct of state enums that represent the
 *       test state itself. Then we walk this generated state struct and build
 *       up an actual array of AdvancedOrders that we can give to Seaport. Each
 *       state enum has its own "generator" library, responsible either for
 *       returning a value or modifying an order according to the selected
 *       state. Generators have access to a PRNG in their context, which they
 *       can use to generate random values.
 */
library TestStateGenerator {
    using PRNGHelpers for FuzzGeneratorContext;
    using MatchComponentType for MatchComponent;

    function generate(
        uint256 totalOrders,
        uint256 maxOfferItemsPerOrder,
        uint256 maxConsiderationItemsPerOrder,
        FuzzGeneratorContext memory context
    ) internal pure returns (AdvancedOrdersSpace memory) {
        context.prng.state = uint256(keccak256(msg.data));

        {
            uint256 basicToggle = context.randRange(0, 10);
            if (basicToggle == 0) {
                context.basicOrderCategory = BasicOrderCategory.LISTING;
            } else if (basicToggle == 1) {
                context.basicOrderCategory = BasicOrderCategory.BID;
            } else {
                context.basicOrderCategory = BasicOrderCategory.NONE;
            }
        }

        bool isMatchable = false;

        uint256 maximumFulfilled = totalOrders;

        if (context.basicOrderCategory != BasicOrderCategory.NONE) {
            totalOrders = 1;
            maxOfferItemsPerOrder = 1;
            if (maxConsiderationItemsPerOrder == 0) {
                maxConsiderationItemsPerOrder = 1;
            }
            maximumFulfilled = 1;
        } else {
            isMatchable = context.randRange(0, 4) == 0 ? true : false;
            if (!isMatchable) {
                maximumFulfilled = context.randRange(1, totalOrders);
            }
        }

        if (maxOfferItemsPerOrder == 0 && maxConsiderationItemsPerOrder == 0) {
            maxOfferItemsPerOrder = context.randRange(0, 1);
            maxConsiderationItemsPerOrder = 1 - maxOfferItemsPerOrder;
        }

        OrderComponentsSpace[] memory components = new OrderComponentsSpace[](
            totalOrders
        );

        bool someAvailable = false;

        for (uint256 i; i < totalOrders; ++i) {
            UnavailableReason reason = (
                context.randRange(0, 1) == 0
                    ? UnavailableReason.AVAILABLE
                    : UnavailableReason(context.randEnum(1, 2)) // TODO: back to 1-4
            );

            if (reason == UnavailableReason.AVAILABLE) {
                someAvailable = true;
            }

            components[i] = OrderComponentsSpace({
                // TODO: Restricted range to 1 and 2 to avoid test contract.
                //       Range should be 0-2.
                offerer: Offerer(context.randEnum(1, 2)),
                // TODO: Ignoring fail for now. Should be 0-2.
                zone: Zone(context.randEnum(0, 1)),
                offer: generateOffer(maxOfferItemsPerOrder, context),
                consideration: generateConsideration(
                    maxConsiderationItemsPerOrder,
                    context,
                    false
                ),
                orderType: BroadOrderType(context.randEnum(0, 2)),
                // TODO: Restricted range to 1 and 2 to avoid unavailable.
                //       Range should be 0-4.
                time: Time(context.randEnum(1, 2)),
                zoneHash: ZoneHash(context.randEnum(0, 2)),
                // TODO: Add more signature methods (restricted to EOA for now)
                signatureMethod: SignatureMethod(0),
                eoaSignatureType: EOASignature(context.randEnum(0, 3)),
                conduit: ConduitChoice(context.randEnum(0, 2)),
                tips: Tips(context.randEnum(0, 1)),
                // TODO: Add more unavailable order reasons (1-5).
                unavailableReason: reason
            });
        }

        if (!someAvailable) {
            components[context.randRange(0, totalOrders - 1)]
                .unavailableReason = UnavailableReason.AVAILABLE;
        }

        return
            AdvancedOrdersSpace({
                orders: components,
                isMatchable: isMatchable,
                maximumFulfilled: maximumFulfilled
            });
    }

    function generateOffer(
        uint256 maxOfferItemsPerOrder,
        FuzzGeneratorContext memory context
    ) internal pure returns (OfferItemSpace[] memory) {
        if (context.basicOrderCategory == BasicOrderCategory.NONE) {
            uint256 len = context.randRange(0, maxOfferItemsPerOrder);

            OfferItemSpace[] memory offer = new OfferItemSpace[](len);
            for (uint256 i; i < len; ++i) {
                offer[i] = OfferItemSpace({
                    itemType: ItemType(context.randEnum(0, 5)),
                    tokenIndex: TokenIndex(context.randEnum(0, 1)),
<<<<<<< HEAD
                    criteria: Criteria(context.randEnum(0, 1)),
                    // TODO: Fixed amounts only, should be 0-2
                    amount: Amount(context.randEnum(0, 0))
=======
                    // TODO: support wildcard criteria, should be 0-1
                    criteria: Criteria(context.randEnum(0, 0)),
                    amount: Amount(context.randEnum(0, 2))
>>>>>>> 7fd32462
                });
            }

            return offer;
        } else {
            OfferItemSpace[] memory offer = new OfferItemSpace[](1);
            offer[0] = OfferItemSpace({
                itemType: ItemType(
                    context.basicOrderCategory == BasicOrderCategory.LISTING
                        ? context.randEnum(2, 3)
                        : 1
                ),
                tokenIndex: TokenIndex(context.randEnum(0, 2)),
                criteria: Criteria(0),
                amount: Amount(context.randEnum(0, 2))
            });

            context.basicOfferSpace = offer[0];

            return offer;
        }
    }

    function generateConsideration(
        uint256 maxConsiderationItemsPerOrder,
        FuzzGeneratorContext memory context,
        bool atLeastOne
    ) internal pure returns (ConsiderationItemSpace[] memory) {
        bool isBasic = context.basicOrderCategory != BasicOrderCategory.NONE;

        uint256 len = context.randRange(
            (isBasic || atLeastOne) ? 1 : 0,
            ((isBasic || atLeastOne) && maxConsiderationItemsPerOrder == 0)
                ? 1
                : maxConsiderationItemsPerOrder
        );

        ConsiderationItemSpace[]
            memory consideration = new ConsiderationItemSpace[](len);

        if (!isBasic) {
            for (uint256 i; i < len; ++i) {
                consideration[i] = ConsiderationItemSpace({
                    itemType: ItemType(context.randEnum(0, 5)),
                    tokenIndex: TokenIndex(context.randEnum(0, 2)),
                    criteria: Criteria(context.randEnum(0, 1)),
                    // TODO: Fixed amounts only, should be 0-2
                    amount: Amount(context.randEnum(0, 0)),
                    recipient: Recipient(context.randEnum(0, 4))
                });
            }
        } else {
            consideration[0] = ConsiderationItemSpace({
                itemType: ItemType(
                    context.basicOrderCategory == BasicOrderCategory.BID
                        ? context.randEnum(2, 3)
                        : context.randEnum(0, 1)
                ),
                tokenIndex: TokenIndex(context.randEnum(0, 2)),
                criteria: Criteria(0),
                // TODO: Fixed amounts only, should be 0-2
                amount: Amount(context.randEnum(0, 0)),
                recipient: Recipient(0) // Always offerer
            });

            for (uint256 i = 1; i < len; ++i) {
                consideration[i] = ConsiderationItemSpace({
                    itemType: context.basicOfferSpace.itemType,
                    tokenIndex: context.basicOfferSpace.tokenIndex,
                    criteria: Criteria(0),
                    // TODO: Fixed amounts only, should be 0-2
                    // TODO: sum(amounts) must be less than offer amount
                    amount: Amount(context.randEnum(0, 0)),
                    recipient: Recipient(context.randEnum(0, 4))
                });
            }
        }
        return consideration;
    }
}

library AdvancedOrdersSpaceGenerator {
    using AdvancedOrderLib for AdvancedOrder;
    using OrderLib for Order;
    using OrderParametersLib for OrderParameters;

    using ConsiderationItemSpaceGenerator for ConsiderationItemSpace;
    using FuzzInscribers for AdvancedOrder;
    using MatchComponentType for MatchComponent;
    using OrderComponentsSpaceGenerator for OrderComponentsSpace;
    using PRNGHelpers for FuzzGeneratorContext;
    using SignatureGenerator for AdvancedOrder;
    using TimeGenerator for OrderParameters;
    using OfferItemSpaceGenerator for OfferItemSpace;

    function generate(
        AdvancedOrdersSpace memory space,
        FuzzGeneratorContext memory context
    ) internal returns (AdvancedOrder[] memory) {
        uint256 len = bound(space.orders.length, 0, 10);
        AdvancedOrder[] memory orders = new AdvancedOrder[](len);

        // Build orders.
        _buildOrders(orders, space, context);

        // Ensure that orders are not entirely empty of items.
        _handleInsertIfAllEmpty(orders, context);
        _handleInsertIfAllFilterable(orders, context, space);

        // Handle match case.
        if (space.isMatchable) {
            _ensureAllAvailable(space);
            _handleInsertIfAllConsiderationEmpty(orders, context);
            _handleInsertIfAllMatchFilterable(orders, context);
            _squareUpRemainders(orders, context);
            space.maximumFulfilled = orders.length;
        } else {
            if (len > 1) {
                _adjustUnavailable(orders, space, context);
            } else {
                _ensureAllAvailable(space);
            }
            _ensureDirectSupport(orders, space, context);
        }

        // Sign orders and add the hashes to the context.
        _signOrders(space, orders, context);

        return orders;
    }

    function _ensureDirectSupport(
        AdvancedOrder[] memory orders,
        AdvancedOrdersSpace memory space,
        FuzzGeneratorContext memory context
    ) internal {
        // Ensure no native offer items on non-contract order types
        for (uint256 i = 0; i < orders.length; ++i) {
            OrderParameters memory order = orders[i].parameters;
            if (order.orderType == OrderType.CONTRACT) {
                continue;
            }

            for (uint256 j = 0; j < order.offer.length; ++j) {
                OfferItem memory item = order.offer[j];
                if (item.itemType == ItemType.NATIVE) {
                    // Generate a new offer and make sure it has no native items
                    orders[i].parameters.offer[j] = space
                        .orders[i]
                        .offer[j]
                        .generate(context, true);
                }
            }
        }
    }

    function _ensureAllAvailable(
        AdvancedOrdersSpace memory space
    ) internal pure {
        for (uint256 i = 0; i < space.orders.length; ++i) {
            space.orders[i].unavailableReason = UnavailableReason.AVAILABLE;
        }
    }

    function _buildOrders(
        AdvancedOrder[] memory orders,
        AdvancedOrdersSpace memory space,
        FuzzGeneratorContext memory context
    ) internal {
        for (uint256 i; i < orders.length; ++i) {
            OrderParameters memory orderParameters = space.orders[i].generate(
                context,
                false // ensureDirectSupport false: allow native offer items
            );
            orders[i] = OrderLib
                .empty()
                .withParameters(orderParameters)
                .toAdvancedOrder({
                    numerator: 1,
                    denominator: 1,
                    extraData: bytes("")
                });
        }
    }

    function _adjustUnavailable(
        AdvancedOrder[] memory orders,
        AdvancedOrdersSpace memory space,
        FuzzGeneratorContext memory context
    ) internal {
        for (uint256 i = 0; i < orders.length; ++i) {
            _adjustUnavailable(
                orders[i],
                space.orders[i].unavailableReason,
                context
            );
        }
    }

    function _adjustUnavailable(
        AdvancedOrder memory order,
        UnavailableReason reason,
        FuzzGeneratorContext memory context
    ) internal {
        OrderParameters memory parameters = order.parameters;
        // UnavailableReason.AVAILABLE => take no action
        if (reason == UnavailableReason.EXPIRED) {
            parameters = parameters.withGeneratedTime(
                Time(context.randEnum(3, 4)),
                context
            );
        } else if (reason == UnavailableReason.STARTS_IN_FUTURE) {
            parameters = parameters.withGeneratedTime(
                Time.STARTS_IN_FUTURE,
                context
            );
        } else if (reason == UnavailableReason.CANCELLED) {
            order.inscribeOrderStatusCanceled(true, context.seaport);
        } else if (reason == UnavailableReason.ALREADY_FULFILLED) {
            order.inscribeOrderStatusNumeratorAndDenominator(
                1,
                1,
                context.seaport
            );
        } else if (reason == UnavailableReason.GENERATE_ORDER_FAILURE) {
            // TODO: update offerer + order type (point to bad contract offerer)
            revert(
                "FuzzGenerators: no support for failing contract order fuzzing"
            );
        }
    }

    /**
     * @dev This function gets the remainders from the match and inserts them
     *      into the orders. This is done to ensure that the orders are
     *      matchable. If there are consideration remainders, they are inserted
     *      into the orders on the offer side.
     */
    function _squareUpRemainders(
        AdvancedOrder[] memory orders,
        FuzzGeneratorContext memory context
    ) internal {
        MatchComponent[] memory remainders;
        {
            CriteriaResolver[] memory resolvers = context
                .testHelpers
                .criteriaResolverHelper()
                .deriveCriteriaResolvers(orders);
            OrderDetails[] memory details = _getOrderDetails(orders, resolvers);
            // Get the remainders.
            (, , remainders) = context.testHelpers.getMatchedFulfillments(
                details
            );
        }

        // Iterate over the remainders and insert them into the orders.
        for (uint256 i = 0; i < remainders.length; ++i) {
            // Unpack the remainder from the MatchComponent into its
            // constituent parts.
            (uint256 amount, uint8 orderIndex, uint8 itemIndex) = remainders[i]
                .unpack();

            // Get the consideration item with the remainder.
            ConsiderationItem memory item = orders[orderIndex]
                .parameters
                .consideration[itemIndex];

            // Pick a random order to insert the remainder into.
            uint256 orderInsertionIndex = context.randRange(
                0,
                orders.length - 1
            );

            // Create a new offer array with room for the remainder.
            OfferItem[] memory newOffer = new OfferItem[](
                orders[orderInsertionIndex].parameters.offer.length + 1
            );

            // If the targeted order has no offer, just add the remainder to the
            // new offer.
            if (orders[orderInsertionIndex].parameters.offer.length == 0) {
                newOffer[0] = OfferItem({
                    itemType: item.itemType,
                    token: item.token,
                    identifierOrCriteria: item.identifierOrCriteria,
                    startAmount: uint256(amount),
                    endAmount: uint256(amount)
                });
            } else {
                // If the targeted order has an offer, pick a random index to
                // insert the remainder into.
                uint256 itemInsertionIndex = context.randRange(
                    0,
                    orders[orderInsertionIndex].parameters.offer.length - 1
                );

                // Copy the offer items from the targeted order into the new
                // offer array.  This loop handles everything before the
                // insertion index.
                for (uint256 j = 0; j < itemInsertionIndex; ++j) {
                    newOffer[j] = orders[orderInsertionIndex].parameters.offer[
                        j
                    ];
                }

                // Insert the remainder into the new offer array at the
                // insertion index.
                newOffer[itemInsertionIndex] = OfferItem({
                    itemType: item.itemType,
                    token: item.token,
                    identifierOrCriteria: item.identifierOrCriteria,
                    startAmount: uint256(amount),
                    endAmount: uint256(amount)
                });

                // Copy the offer items after the insertion index into the new
                // offer array.
                for (
                    uint256 j = itemInsertionIndex + 1;
                    j < newOffer.length;
                    ++j
                ) {
                    newOffer[j] = orders[orderInsertionIndex].parameters.offer[
                        j - 1
                    ];
                }
            }

            // Replace the offer in the targeted order with the new offer.
            orders[orderInsertionIndex].parameters.offer = newOffer;
        }

        // TODO: remove this check once high confidence in the mechanic has been
        // established (this just fails fast to rule out downstream issues)
        if (remainders.length > 0) {
            CriteriaResolver[] memory resolvers = context
                .testHelpers
                .criteriaResolverHelper()
                .deriveCriteriaResolvers(orders);
            OrderDetails[] memory details = _getOrderDetails(orders, resolvers);
            // Get the remainders.
            (, , remainders) = context.testHelpers.getMatchedFulfillments(
                details
            );

            if (remainders.length > 0) {
                revert("FuzzGenerators: could not satisfy remainders");
            }
        }
    }

    function _getOrderDetails(
        AdvancedOrder[] memory advancedOrders,
        CriteriaResolver[] memory criteriaResolvers
    ) internal view returns (OrderDetails[] memory) {
        OrderDetails[] memory orderDetails = new OrderDetails[](
            advancedOrders.length
        );
        for (uint256 i = 0; i < advancedOrders.length; i++) {
            orderDetails[i] = toOrderDetails(
                advancedOrders[i],
                i,
                criteriaResolvers
            );
        }
        return orderDetails;
    }

    function toOrderDetails(
        AdvancedOrder memory order,
        uint256 orderIndex,
        CriteriaResolver[] memory resolvers
    ) internal view returns (OrderDetails memory) {
        (
            SpentItem[] memory offer,
            ReceivedItem[] memory consideration
        ) = getSpentAndReceivedItems(
                order.parameters,
                order.numerator,
                order.denominator,
                orderIndex,
                resolvers
            );
        return
            OrderDetails({
                offerer: order.parameters.offerer,
                conduitKey: order.parameters.conduitKey,
                offer: offer,
                consideration: consideration
            });
    }

    function getSpentAndReceivedItems(
        OrderParameters memory parameters,
        uint256 numerator,
        uint256 denominator,
        uint256 orderIndex,
        CriteriaResolver[] memory criteriaResolvers
    )
        private
        view
        returns (SpentItem[] memory spent, ReceivedItem[] memory received)
    {
        spent = getSpentItems(parameters, numerator, denominator);
        received = getReceivedItems(parameters, numerator, denominator);

        applyCriteriaResolvers(spent, received, orderIndex, criteriaResolvers);
    }

    function applyCriteriaResolvers(
        SpentItem[] memory spentItems,
        ReceivedItem[] memory receivedItems,
        uint256 orderIndex,
        CriteriaResolver[] memory criteriaResolvers
    ) private pure {
        for (uint256 i = 0; i < criteriaResolvers.length; i++) {
            CriteriaResolver memory resolver = criteriaResolvers[i];
            if (resolver.orderIndex != orderIndex) {
                continue;
            }
            if (resolver.side == Side.OFFER) {
                SpentItem memory item = spentItems[resolver.index];
                item.itemType = convertCriteriaItemType(item.itemType);
                item.identifier = resolver.identifier;
            } else {
                ReceivedItem memory item = receivedItems[resolver.index];
                item.itemType = convertCriteriaItemType(item.itemType);
                item.identifier = resolver.identifier;
            }
        }
    }

    function convertCriteriaItemType(
        ItemType itemType
    ) internal pure returns (ItemType) {
        if (itemType == ItemType.ERC721_WITH_CRITERIA) {
            return ItemType.ERC721;
        } else if (itemType == ItemType.ERC1155_WITH_CRITERIA) {
            return ItemType.ERC1155;
        } else {
            revert(
                "ZoneParametersLib: amount deriver helper resolving non criteria item type"
            );
        }
    }

    function getSpentItems(
        OrderParameters memory parameters,
        uint256 numerator,
        uint256 denominator
    ) private view returns (SpentItem[] memory) {
        return
            getSpentItems(
                parameters.offer,
                parameters.startTime,
                parameters.endTime,
                numerator,
                denominator
            );
    }

    function getReceivedItems(
        OrderParameters memory parameters,
        uint256 numerator,
        uint256 denominator
    ) private view returns (ReceivedItem[] memory) {
        return
            getReceivedItems(
                parameters.consideration,
                parameters.startTime,
                parameters.endTime,
                numerator,
                denominator
            );
    }

    function getSpentItems(
        OfferItem[] memory items,
        uint256 startTime,
        uint256 endTime,
        uint256 numerator,
        uint256 denominator
    ) private view returns (SpentItem[] memory) {
        SpentItem[] memory spentItems = new SpentItem[](items.length);
        for (uint256 i = 0; i < items.length; i++) {
            spentItems[i] = getSpentItem(
                items[i],
                startTime,
                endTime,
                numerator,
                denominator
            );
        }
        return spentItems;
    }

    function getReceivedItems(
        ConsiderationItem[] memory considerationItems,
        uint256 startTime,
        uint256 endTime,
        uint256 numerator,
        uint256 denominator
    ) private view returns (ReceivedItem[] memory) {
        ReceivedItem[] memory receivedItems = new ReceivedItem[](
            considerationItems.length
        );
        for (uint256 i = 0; i < considerationItems.length; i++) {
            receivedItems[i] = getReceivedItem(
                considerationItems[i],
                startTime,
                endTime,
                numerator,
                denominator
            );
        }
        return receivedItems;
    }

    function getSpentItem(
        OfferItem memory item,
        uint256 startTime,
        uint256 endTime,
        uint256 numerator,
        uint256 denominator
    ) private view returns (SpentItem memory spent) {
        spent = SpentItem({
            itemType: item.itemType,
            token: item.token,
            identifier: item.identifierOrCriteria,
            amount: _applyFraction({
                numerator: numerator,
                denominator: denominator,
                startAmount: item.startAmount,
                endAmount: item.endAmount,
                startTime: startTime,
                endTime: endTime,
                roundUp: false
            })
        });
    }

    function getReceivedItem(
        ConsiderationItem memory considerationItem,
        uint256 startTime,
        uint256 endTime,
        uint256 numerator,
        uint256 denominator
    ) private view returns (ReceivedItem memory received) {
        received = ReceivedItem({
            itemType: considerationItem.itemType,
            token: considerationItem.token,
            identifier: considerationItem.identifierOrCriteria,
            amount: _applyFraction({
                numerator: numerator,
                denominator: denominator,
                startAmount: considerationItem.startAmount,
                endAmount: considerationItem.endAmount,
                startTime: startTime,
                endTime: endTime,
                roundUp: true
            }),
            recipient: considerationItem.recipient
        });
    }

    function _applyFraction(
        uint256 startAmount,
        uint256 endAmount,
        uint256 numerator,
        uint256 denominator,
        uint256 startTime,
        uint256 endTime,
        bool roundUp
    ) internal view returns (uint256 amount) {
        // If start amount equals end amount, apply fraction to end amount.
        if (startAmount == endAmount) {
            // Apply fraction to end amount.
            amount = _getFraction(numerator, denominator, endAmount);
        } else {
            // Otherwise, apply fraction to both and interpolated final amount.
            amount = _locateCurrentAmount(
                _getFraction(numerator, denominator, startAmount),
                _getFraction(numerator, denominator, endAmount),
                startTime,
                endTime,
                roundUp
            );
        }
    }

    function _getFraction(
        uint256 numerator,
        uint256 denominator,
        uint256 value
    ) internal pure returns (uint256 newValue) {
        // Return value early in cases where the fraction resolves to 1.
        if (numerator == denominator) {
            return value;
        }

        bool failure = false;

        // Ensure fraction can be applied to the value with no remainder. Note
        // that the denominator cannot be zero.
        assembly {
            // Ensure new value contains no remainder via mulmod operator.
            // Credit to @hrkrshnn + @axic for proposing this optimal solution.
            if mulmod(value, numerator, denominator) {
                failure := true
            }
        }

        if (failure) {
            revert("ZoneParametersLib: bad fraction");
        }

        // Multiply the numerator by the value and ensure no overflow occurs.
        uint256 valueTimesNumerator = value * numerator;

        // Divide and check for remainder. Note that denominator cannot be zero.
        assembly {
            // Perform division without zero check.
            newValue := div(valueTimesNumerator, denominator)
        }
    }

    function _handleInsertIfAllEmpty(
        AdvancedOrder[] memory orders,
        FuzzGeneratorContext memory context
    ) internal {
        bool allEmpty = true;

        // Iterate over the orders and check if they have any offer or
        // consideration items in them.  As soon as we find one that does, set
        // allEmpty to false and break out of the loop.
        for (uint256 i = 0; i < orders.length; ++i) {
            OrderParameters memory orderParams = orders[i].parameters;
            if (
                orderParams.offer.length + orderParams.consideration.length > 0
            ) {
                allEmpty = false;
                break;
            }
        }

        // If all the orders are empty, insert a consideration item into a
        // random order.
        if (allEmpty) {
            uint256 orderInsertionIndex = context.randRange(
                0,
                orders.length - 1
            );
            OrderParameters memory orderParams = orders[orderInsertionIndex]
                .parameters;

            ConsiderationItem[] memory consideration = new ConsiderationItem[](
                1
            );
            consideration[0] = TestStateGenerator
            .generateConsideration(1, context, true)[0].generate(
                    context,
                    orderParams.offerer
                );

            orderParams.consideration = consideration;
        }
    }

    function _handleInsertIfAllConsiderationEmpty(
        AdvancedOrder[] memory orders,
        FuzzGeneratorContext memory context
    ) internal {
        bool allEmpty = true;

        // Iterate over the orders and check if they have any consideration
        // items in them. As soon as we find one that does, set allEmpty to
        // false and break out of the loop.
        for (uint256 i = 0; i < orders.length; ++i) {
            OrderParameters memory orderParams = orders[i].parameters;
            if (orderParams.consideration.length > 0) {
                allEmpty = false;
                break;
            }
        }

        // If all the orders are empty, insert a consideration item into a
        // random order.
        if (allEmpty) {
            uint256 orderInsertionIndex = context.randRange(
                0,
                orders.length - 1
            );
            OrderParameters memory orderParams = orders[orderInsertionIndex]
                .parameters;

            ConsiderationItem[] memory consideration = new ConsiderationItem[](
                1
            );
            consideration[0] = TestStateGenerator
            .generateConsideration(1, context, true)[0].generate(
                    context,
                    orderParams.offerer
                );

            orderParams.consideration = consideration;
        }
    }

    /**
     * @dev Handle orders with only filtered executions. Note: technically
     *      orders with no unfiltered consideration items can still be called in
     *      some cases via fulfillAvailable as long as there are offer items
     *      that don't have to be filtered as well. Also note that this does not
     *      account for unfilterable matchOrders combinations yet. But the
     *      baseline behavior is that an order with no explicit executions,
     *      Seaport will revert.
     */
    function _handleInsertIfAllFilterable(
        AdvancedOrder[] memory orders,
        FuzzGeneratorContext memory context,
        AdvancedOrdersSpace memory space
    ) internal {
        bool allFilterable = true;
        address caller = context.caller == address(0)
            ? address(this)
            : context.caller;

        // Iterate over the orders and check if there's a single instance of a
        // non-filterable consideration item. If there is, set allFilterable to
        // false and break out of the loop. Skip unavailable orders as well.
        for (uint256 i = 0; i < orders.length; ++i) {
            OrderParameters memory order = orders[i].parameters;

            if (
                space.orders[i].unavailableReason != UnavailableReason.AVAILABLE
            ) {
                continue;
            }

            for (uint256 j = 0; j < order.consideration.length; ++j) {
                ConsiderationItem memory item = order.consideration[j];

                if (item.recipient != caller) {
                    allFilterable = false;
                    break;
                }
            }

            if (!allFilterable) {
                break;
            }
        }

        // If they're all filterable, then add a consideration item to one of
        // the orders and ensure that it is available.
        if (allFilterable) {
            OrderParameters memory orderParams;

            // Pick a random order to insert the consideration item into and
            // iterate from that index to the end of the orders array. At the
            // end of the loop, start back at the beginning
            // (orders[orderInsertionIndex % orders.length]) and iterate on. As
            // soon as an order with consideration items is found, break out of
            // the loop. The orderParams variable will be set to the order with
            // consideration items. There's chance that no order will have
            // consideration items, in which case the orderParams variable will
            // be set to those of the last order iterated over.
            uint256 orderInsertionIndex = context.randRange(
                0,
                orders.length - 1
            );
            for (
                ;
                orderInsertionIndex < orders.length * 2;
                ++orderInsertionIndex
            ) {
                orderParams = orders[orderInsertionIndex % orders.length]
                    .parameters;

                if (orderParams.consideration.length != 0) {
                    break;
                }
            }

            // If there are no consideration items in any of the orders, then
            // add a consideration item to a random order.
            if (orderParams.consideration.length == 0) {
                // Pick a random order to insert the consideration item into.
                orderInsertionIndex = context.randRange(0, orders.length - 1);

                // Set the orderParams variable to the parameters of the order
                // that was picked.
                orderParams = orders[orderInsertionIndex].parameters;

                // Provision a new consideration item array with a single
                // element.
                ConsiderationItem[]
                    memory consideration = new ConsiderationItem[](1);

                // Generate a consideration item and add it to the consideration
                // item array.  The `true` argument indicates that the
                // consideration item will be unfilterable.
                consideration[0] = TestStateGenerator
                .generateConsideration(1, context, true)[0].generate(
                        context,
                        orderParams.offerer
                    );

                // Set the consideration item array on the order parameters.
                orderParams.consideration = consideration;
            }

            space
                .orders[orderInsertionIndex % orders.length]
                .unavailableReason = UnavailableReason.AVAILABLE;

            // Pick a random consideration item to modify.
            uint256 itemIndex = context.randRange(
                0,
                orderParams.consideration.length - 1
            );

            // Make the recipient an address other than the caller so that
            // it produces a non-filterable transfer.
            if (caller != context.alice.addr) {
                orderParams.consideration[itemIndex].recipient = payable(
                    context.alice.addr
                );
            } else {
                orderParams.consideration[itemIndex].recipient = payable(
                    context.bob.addr
                );
            }
        }
    }

    // TODO: figure out a better way to do this; right now it always inserts a
    // random consideration item on some order with a recipient that is never
    // used for offerers
    function _handleInsertIfAllMatchFilterable(
        AdvancedOrder[] memory orders,
        FuzzGeneratorContext memory context
    ) internal {
        OrderParameters memory orderParams;

        // Pick a random order to insert the consideration item into and
        // iterate from that index to the end of the orders array. At the
        // end of the loop, start back at the beginning
        // (orders[orderInsertionIndex % orders.length]) and iterate on. As
        // soon as an order with consideration items is found, break out of
        // the loop. The orderParams variable will be set to the order with
        // consideration items. There's chance that no order will have
        // consideration items, in which case the orderParams variable will
        // be set to those of the last order iterated over.
        for (
            uint256 orderInsertionIndex = context.randRange(
                0,
                orders.length - 1
            );
            orderInsertionIndex < orders.length * 2;
            ++orderInsertionIndex
        ) {
            orderParams = orders[orderInsertionIndex % orders.length]
                .parameters;

            if (orderParams.consideration.length != 0) {
                break;
            }
        }

        // If there are no consideration items in any of the orders, then
        // add a consideration item to a random order.
        if (orderParams.consideration.length == 0) {
            // Pick a random order to insert the consideration item into.
            uint256 orderInsertionIndex = context.randRange(
                0,
                orders.length - 1
            );

            // Set the orderParams variable to the parameters of the order
            // that was picked.
            orderParams = orders[orderInsertionIndex].parameters;

            // Provision a new consideration item array with a single
            // element.
            ConsiderationItem[] memory consideration = new ConsiderationItem[](
                1
            );

            // Generate a consideration item and add it to the consideration
            // item array.  The `true` argument indicates that the
            // consideration item will be unfilterable.
            consideration[0] = TestStateGenerator
            .generateConsideration(1, context, true)[0].generate(
                    context,
                    orderParams.offerer
                );

            // Set the consideration item array on the order parameters.
            orderParams.consideration = consideration;
        }

        // Pick a random consideration item to modify.
        uint256 itemIndex = context.randRange(
            0,
            orderParams.consideration.length - 1
        );

        // Make the recipient an address other than any offerer so that
        // it produces a non-filterable transfer.
        orderParams.consideration[itemIndex].recipient = payable(
            context.dillon.addr
        );
    }

    function _signOrders(
        AdvancedOrdersSpace memory space,
        AdvancedOrder[] memory orders,
        FuzzGeneratorContext memory context
    ) internal {
        // Reset the order hashes array to the correct length.
        context.orderHashes = new bytes32[](orders.length);

        // Iterate over the orders and sign them.
        for (uint256 i = 0; i < orders.length; ++i) {
            // Set up variables.
            AdvancedOrder memory order = orders[i];
            bytes32 orderHash;

            {
                // Get the counter for the offerer.
                uint256 counter = context.seaport.getCounter(
                    order.parameters.offerer
                );

                // Convert the order parameters to order components.
                OrderComponents memory components = (
                    order.parameters.toOrderComponents(counter)
                );

                // Get the length of the consideration array.
                uint256 lengthWithTips = components.consideration.length;

                // Get a reference to the consideration array.
                ConsiderationItem[] memory considerationSansTips = (
                    components.consideration
                );

                // Get the length of the consideration array without tips.
                uint256 lengthSansTips = (
                    order.parameters.totalOriginalConsiderationItems
                );

                // Set proper length of the considerationSansTips array.
                assembly {
                    mstore(considerationSansTips, lengthSansTips)
                }

                // Get the order hash using the tweaked components.
                orderHash = context.seaport.getOrderHash(components);

                // Restore length of the considerationSansTips array.
                assembly {
                    mstore(considerationSansTips, lengthWithTips)
                }

                // Set the order hash in the context.
                context.orderHashes[i] = orderHash;
            }

            // Replace the unsigned order with a signed order.
            orders[i] = order.withGeneratedSignature(
                space.orders[i].signatureMethod,
                space.orders[i].eoaSignatureType,
                space.orders[i].offerer,
                orderHash,
                context
            );
        }
    }

    function _hasInvalidNativeOfferItems(
        AdvancedOrder[] memory orders
    ) internal pure returns (bool) {
        for (uint256 i = 0; i < orders.length; ++i) {
            OrderParameters memory orderParams = orders[i].parameters;
            if (orderParams.orderType == OrderType.CONTRACT) {
                continue;
            }

            for (uint256 j = 0; j < orderParams.offer.length; ++j) {
                OfferItem memory item = orderParams.offer[j];

                if (item.itemType == ItemType.NATIVE) {
                    return true;
                }
            }
        }

        return false;
    }
}

library OrderComponentsSpaceGenerator {
    using OrderParametersLib for OrderParameters;

    using ConduitGenerator for ConduitChoice;
    using ConsiderationItemSpaceGenerator for ConsiderationItemSpace[];
    using OffererGenerator for Offerer;
    using OfferItemSpaceGenerator for OfferItemSpace[];
    using PRNGHelpers for FuzzGeneratorContext;
    using TimeGenerator for OrderParameters;
    using ZoneGenerator for OrderParameters;

    function generate(
        OrderComponentsSpace memory space,
        FuzzGeneratorContext memory context,
        bool ensureDirectSupport
    ) internal returns (OrderParameters memory) {
        OrderParameters memory params;
        {
            address offerer = space.offerer.generate(context);

            params = OrderParametersLib
                .empty()
                .withOfferer(offerer)
                .withOffer(space.offer.generate(context, ensureDirectSupport))
                .withConsideration(
                    space.consideration.generate(context, offerer)
                )
                .withConduitKey(space.conduit.generate(context).key);
        }

        // Choose an arbitrary number of tips based on the tip space
        // (TODO: refactor as a library function)
        params.totalOriginalConsiderationItems = (
            (space.tips == Tips.TIPS && params.consideration.length != 0)
                ? params.consideration.length -
                    context.randRange(1, params.consideration.length)
                : params.consideration.length
        );

        return
            params
                .withGeneratedTime(space.time, context)
                .withGeneratedZone(space.zone, context)
                .withSalt(context.randRange(0, type(uint256).max));
    }
}

library ConduitGenerator {
    function generate(
        ConduitChoice conduit,
        FuzzGeneratorContext memory context
    ) internal pure returns (TestConduit memory) {
        if (conduit == ConduitChoice.NONE) {
            return
                TestConduit({
                    key: bytes32(0),
                    addr: address(context.seaport)
                });
        } else if (conduit == ConduitChoice.ONE) {
            return context.conduits[0];
        } else if (conduit == ConduitChoice.TWO) {
            return context.conduits[1];
        } else {
            revert("ConduitGenerator: invalid Conduit index");
        }
    }
}

library ZoneGenerator {
    using PRNGHelpers for FuzzGeneratorContext;
    using OrderParametersLib for OrderParameters;

    function withGeneratedZone(
        OrderParameters memory order,
        Zone zone,
        FuzzGeneratorContext memory context
    ) internal pure returns (OrderParameters memory) {
        if (zone == Zone.NONE) {
            return order;
        } else if (zone == Zone.PASS) {
            // generate random zone hash
            bytes32 zoneHash = bytes32(context.randRange(0, type(uint256).max));
            return
                order
                    .withOrderType(OrderType.FULL_RESTRICTED)
                    .withZone(address(context.validatorZone))
                    .withZoneHash(zoneHash);
        } else {
            revert("ZoneGenerator: invalid Zone");
        }
    }
}

library OfferItemSpaceGenerator {
    using OfferItemLib for OfferItem;

    using AmountGenerator for OfferItem;
    using CriteriaGenerator for OfferItem;
    using TokenIndexGenerator for TokenIndex;
    using PRNGHelpers for FuzzGeneratorContext;

    function generate(
        OfferItemSpace[] memory space,
        FuzzGeneratorContext memory context,
        bool ensureDirectSupport
    ) internal returns (OfferItem[] memory) {
        uint256 len = bound(space.length, 0, 10);

        OfferItem[] memory offerItems = new OfferItem[](len);

        for (uint256 i; i < len; ++i) {
            offerItems[i] = generate(space[i], context, ensureDirectSupport);
        }
        return offerItems;
    }

    function generate(
        OfferItemSpace memory space,
        FuzzGeneratorContext memory context,
        bool ensureDirectSupport
    ) internal returns (OfferItem memory) {
        ItemType itemType = space.itemType;

        if (ensureDirectSupport && itemType == ItemType.NATIVE) {
            itemType = ItemType(context.randRange(1, 5));
        }

        return
            OfferItemLib
                .empty()
                .withItemType(itemType)
                .withToken(space.tokenIndex.generate(itemType, context))
                .withGeneratedAmount(space.amount, context)
                .withGeneratedIdentifierOrCriteria(
                    itemType,
                    space.criteria,
                    context
                );
    }
}

library ConsiderationItemSpaceGenerator {
    using ConsiderationItemLib for ConsiderationItem;

    using AmountGenerator for ConsiderationItem;
    using CriteriaGenerator for ConsiderationItem;
    using RecipientGenerator for Recipient;
    using TokenIndexGenerator for TokenIndex;

    function generate(
        ConsiderationItemSpace[] memory space,
        FuzzGeneratorContext memory context,
        address offerer
    ) internal returns (ConsiderationItem[] memory) {
        uint256 len = bound(space.length, 0, 10);

        ConsiderationItem[] memory considerationItems = new ConsiderationItem[](
            len
        );

        for (uint256 i; i < len; ++i) {
            considerationItems[i] = generate(space[i], context, offerer);
        }

        return considerationItems;
    }

    function generate(
        ConsiderationItemSpace memory space,
        FuzzGeneratorContext memory context,
        address offerer
    ) internal returns (ConsiderationItem memory) {
        ConsiderationItem memory considerationItem = ConsiderationItemLib
            .empty()
            .withItemType(space.itemType)
            .withToken(space.tokenIndex.generate(space.itemType, context))
            .withGeneratedAmount(space.amount, context);

        return
            considerationItem
                .withRecipient(space.recipient.generate(context, offerer))
                .withGeneratedIdentifierOrCriteria(
                    space.itemType,
                    space.criteria,
                    context
                );
    }
}

library SignatureGenerator {
    using LibPRNG for LibPRNG.PRNG;

    using AdvancedOrderLib for AdvancedOrder;
    using OrderParametersLib for OrderParameters;

    using FuzzHelpers for AdvancedOrder;
    using OffererGenerator for Offerer;

    function withGeneratedSignature(
        AdvancedOrder memory order,
        SignatureMethod method,
        EOASignature eoaSignatureType,
        Offerer offerer,
        bytes32 orderHash,
        FuzzGeneratorContext memory context
    ) internal returns (AdvancedOrder memory) {
        if (method == SignatureMethod.EOA) {
            bytes32 digest;
            uint8 v;
            bytes32 r;
            bytes32 s;
            bytes memory signature;

            uint256 offererKey = offerer.getKey(context);

            if (eoaSignatureType == EOASignature.STANDARD) {
                digest = _getDigest(orderHash, context);
                (v, r, s) = context.vm.sign(offererKey, digest);
                signature = abi.encodePacked(r, s, v);

                _checkSig(digest, v, r, s, offerer, context);
                return order.withSignature(signature);
            } else if (eoaSignatureType == EOASignature.EIP2098) {
                digest = _getDigest(orderHash, context);
                (v, r, s) = context.vm.sign(offererKey, digest);

                {
                    uint256 yParity;
                    if (v == 27) {
                        yParity = 0;
                    } else {
                        yParity = 1;
                    }
                    uint256 yParityAndS = (yParity << 255) | uint256(s);
                    signature = abi.encodePacked(r, yParityAndS);
                }

                _checkSig(digest, v, r, s, offerer, context);
                return order.withSignature(signature);
            } else if (eoaSignatureType == EOASignature.BULK) {
                signature = _getBulkSig(order, offererKey, false, context);
                return order.withSignature(signature);
            } else if (eoaSignatureType == EOASignature.BULK2098) {
                signature = _getBulkSig(order, offererKey, true, context);
                return order.withSignature(signature);
            } else {
                revert("SignatureGenerator: Invalid EOA signature type");
            }
        } else if (method == SignatureMethod.VALIDATE) {
            revert("Validate not implemented");
        } else if (method == SignatureMethod.EIP1271) {
            revert("EIP1271 not implemented");
        } else if (method == SignatureMethod.CONTRACT) {
            revert("Contract not implemented");
        } else if (method == SignatureMethod.SELF_AD_HOC) {
            revert("Self ad hoc not implemented");
        } else {
            revert("SignatureGenerator: Invalid signature method");
        }
    }

    function _getDigest(
        bytes32 orderHash,
        FuzzGeneratorContext memory context
    ) internal view returns (bytes32 digest) {
        (, bytes32 domainSeparator, ) = context.seaport.information();
        bytes memory message = abi.encodePacked(
            bytes2(0x1901),
            domainSeparator,
            orderHash
        );
        digest = keccak256(message);
    }

    function _getBulkSig(
        AdvancedOrder memory order,
        uint256 offererKey,
        bool useEIP2098,
        FuzzGeneratorContext memory context
    ) internal returns (bytes memory signature) {
        EIP712MerkleTree merkleTree = new EIP712MerkleTree();

        // Pass the hash into `signSparseBulkOrder` instead of the order
        // components, since we need to neutralize the tip for validation to
        // work.
        bytes32 orderHash = order.getTipNeutralizedOrderHash(context.seaport);
        uint256 height = bound(context.prng.next(), 1, 24);
        uint256 index = bound(context.prng.next(), 0, 2 ** height - 1);

        signature = merkleTree.signSparseBulkOrder(
            context.seaport,
            offererKey,
            orderHash,
            height,
            uint24(index),
            useEIP2098
        );
    }

    function _checkSig(
        bytes32 digest,
        uint8 v,
        bytes32 r,
        bytes32 s,
        Offerer offerer,
        FuzzGeneratorContext memory context
    ) internal pure {
        address recovered = ecrecover(digest, v, r, s);
        if (recovered != offerer.generate(context) || recovered == address(0)) {
            revert("SignatureGenerator: Invalid signature");
        }
    }
}

library TokenIndexGenerator {
    function generate(
        TokenIndex tokenIndex,
        ItemType itemType,
        FuzzGeneratorContext memory context
    ) internal pure returns (address) {
        if (itemType == ItemType.NATIVE) {
            return address(0);
        }

        uint256 i = uint8(tokenIndex);

        // TODO: missing native tokens
        if (itemType == ItemType.ERC20) {
            return address(context.erc20s[i]);
        } else if (
            itemType == ItemType.ERC721 ||
            itemType == ItemType.ERC721_WITH_CRITERIA
        ) {
            return address(context.erc721s[i]);
        } else if (
            itemType == ItemType.ERC1155 ||
            itemType == ItemType.ERC1155_WITH_CRITERIA
        ) {
            return address(context.erc1155s[i]);
        } else {
            revert("TokenIndexGenerator: Invalid itemType");
        }
    }
}

library TimeGenerator {
    using LibPRNG for LibPRNG.PRNG;
    using OrderParametersLib for OrderParameters;

    function withGeneratedTime(
        OrderParameters memory order,
        Time time,
        FuzzGeneratorContext memory context
    ) internal pure returns (OrderParameters memory) {
        uint256 low;
        uint256 high;

        if (time == Time.STARTS_IN_FUTURE) {
            uint256 a = bound(
                context.prng.next(),
                context.timestamp + 1,
                type(uint40).max
            );
            uint256 b = bound(
                context.prng.next(),
                context.timestamp + 1,
                type(uint40).max
            );
            low = a < b ? a : b;
            high = a > b ? a : b;
        }
        if (time == Time.EXACT_START) {
            low = context.timestamp;
            high = bound(
                context.prng.next(),
                context.timestamp + 1,
                type(uint40).max
            );
        }
        if (time == Time.ONGOING) {
            low = bound(context.prng.next(), 0, context.timestamp - 1);
            high = bound(
                context.prng.next(),
                context.timestamp + 1,
                type(uint40).max
            );
        }
        if (time == Time.EXACT_END) {
            low = bound(context.prng.next(), 0, context.timestamp - 1);
            high = context.timestamp;
        }
        if (time == Time.EXPIRED) {
            uint256 a = bound(context.prng.next(), 0, context.timestamp - 1);
            uint256 b = bound(context.prng.next(), 0, context.timestamp - 1);
            low = a < b ? a : b;
            high = a > b ? a : b;
        }
        return order.withStartTime(low).withEndTime(high);
    }
}

library AmountGenerator {
    using OfferItemLib for OfferItem;
    using ConsiderationItemLib for ConsiderationItem;

    using LibPRNG for LibPRNG.PRNG;

    function withGeneratedAmount(
        OfferItem memory item,
        Amount amount,
        FuzzGeneratorContext memory context
    ) internal pure returns (OfferItem memory) {
        // Assumes ordering, might be dangerous
        if (
            item.itemType == ItemType.ERC721 ||
            item.itemType == ItemType.ERC721_WITH_CRITERIA
        ) {
            return item.withStartAmount(1).withEndAmount(1);
        }

        uint256 a = bound(context.prng.next(), 1, 100_000_000e18);
        uint256 b = bound(context.prng.next(), 1, 100_000_000e18);

        // TODO: Work out a better way to handle this
        if (context.basicOrderCategory == BasicOrderCategory.BID) {
            a *= 1000;
            b *= 1000;
        }

        uint256 high = a > b ? a : b;
        uint256 low = a < b ? a : b;

        if (amount == Amount.FIXED) {
            return item.withStartAmount(high).withEndAmount(high);
        }
        if (amount == Amount.ASCENDING) {
            return item.withStartAmount(low).withEndAmount(high);
        }
        if (amount == Amount.DESCENDING) {
            return item.withStartAmount(high).withEndAmount(low);
        }
        return item;
    }

    function withGeneratedAmount(
        ConsiderationItem memory item,
        Amount amount,
        FuzzGeneratorContext memory context
    ) internal pure returns (ConsiderationItem memory) {
        // Assumes ordering, might be dangerous
        if (
            item.itemType == ItemType.ERC721 ||
            item.itemType == ItemType.ERC721_WITH_CRITERIA
        ) {
            return item.withStartAmount(1).withEndAmount(1);
        }

        uint256 a = bound(context.prng.next(), 1, 100_000_000e18);
        uint256 b = bound(context.prng.next(), 1, 100_000_000e18);

        uint256 high = a > b ? a : b;
        uint256 low = a < b ? a : b;

        if (amount == Amount.FIXED) {
            return item.withStartAmount(high).withEndAmount(high);
        }
        if (amount == Amount.ASCENDING) {
            return item.withStartAmount(low).withEndAmount(high);
        }
        if (amount == Amount.DESCENDING) {
            return item.withStartAmount(high).withEndAmount(low);
        }
        return item;
    }
}

library RecipientGenerator {
    using LibPRNG for LibPRNG.PRNG;

    function generate(
        Recipient recipient,
        FuzzGeneratorContext memory context,
        address offerer
    ) internal pure returns (address) {
        if (
            recipient == Recipient.OFFERER ||
            context.basicOrderCategory != BasicOrderCategory.NONE
        ) {
            return offerer;
        } else if (recipient == Recipient.RECIPIENT) {
            return context.caller;
        } else if (recipient == Recipient.DILLON) {
            return context.dillon.addr;
        } else if (recipient == Recipient.EVE) {
            return context.eve.addr;
        } else if (recipient == Recipient.FRANK) {
            return context.frank.addr;
        } else {
            revert("Invalid recipient");
        }
    }
}

library CriteriaGenerator {
    using OfferItemLib for OfferItem;
    using ConsiderationItemLib for ConsiderationItem;

    using LibPRNG for LibPRNG.PRNG;

    // TODO: bubble up OfferItems and ConsiderationItems along with CriteriaResolvers
    function withGeneratedIdentifierOrCriteria(
        ConsiderationItem memory item,
        ItemType itemType,
        Criteria criteria,
        FuzzGeneratorContext memory context
    ) internal returns (ConsiderationItem memory) {
        if (itemType == ItemType.NATIVE || itemType == ItemType.ERC20) {
            return item.withIdentifierOrCriteria(0);
        } else if (itemType == ItemType.ERC721) {
            item = item.withIdentifierOrCriteria(
                context.starting721offerIndex++
            );
            return item;
        } else if (itemType == ItemType.ERC1155) {
            return
                item.withIdentifierOrCriteria(
                    context.potential1155TokenIds[
                        context.prng.next() %
                            context.potential1155TokenIds.length
                    ]
                );
            // Else, item is a criteria-based item
        } else {
            if (criteria == Criteria.MERKLE) {
                // Resolve a random tokenId from a random number of random tokenIds
                uint256 derivedCriteria = context
                    .testHelpers
                    .criteriaResolverHelper()
                    .generateCriteriaMetadata(
                        context.prng,
                        itemType == ItemType.ERC721_WITH_CRITERIA
                            ? context.starting721offerIndex++
                            : type(uint256).max
                    );
                // NOTE: resolvable identifier and proof are now registrated on CriteriaResolverHelper

                // Return the item with the Merkle root of the random tokenId
                // as criteria
                return item.withIdentifierOrCriteria(derivedCriteria);
            } else {
                // Return wildcard criteria item with identifier 0
                return item.withIdentifierOrCriteria(0);
            }
        }
    }

    function withGeneratedIdentifierOrCriteria(
        OfferItem memory item,
        ItemType itemType,
        Criteria criteria,
        FuzzGeneratorContext memory context
    ) internal returns (OfferItem memory) {
        if (itemType == ItemType.NATIVE || itemType == ItemType.ERC20) {
            return item.withIdentifierOrCriteria(0);
        } else if (itemType == ItemType.ERC721) {
            item = item.withIdentifierOrCriteria(
                context.starting721offerIndex++
            );
            return item;
        } else if (itemType == ItemType.ERC1155) {
            return
                item.withIdentifierOrCriteria(
                    context.potential1155TokenIds[
                        context.prng.next() %
                            context.potential1155TokenIds.length
                    ]
                );
        } else {
            if (criteria == Criteria.MERKLE) {
                // Resolve a random tokenId from a random number of random tokenIds
                uint256 derivedCriteria = context
                    .testHelpers
                    .criteriaResolverHelper()
                    .generateCriteriaMetadata(
                        context.prng,
                        itemType == ItemType.ERC721_WITH_CRITERIA
                            ? context.starting721offerIndex++
                            : type(uint256).max
                    );
                // NOTE: resolvable identifier and proof are now registrated on CriteriaResolverHelper

                // Return the item with the Merkle root of the random tokenId
                // as criteria
                return item.withIdentifierOrCriteria(derivedCriteria);
            } else {
                // Return wildcard criteria item with identifier 0
                return item.withIdentifierOrCriteria(0);
            }
        }
    }
}

// execution lib generates fulfillments on the fly
// generation phase geared around buidling orders
// if some additional context needed,
// building up crit resolver array in generation phase is more akin to fulfillments array
// would rather we derive criteria resolvers rather than dictating what fuzz engine needs to do
// need one more helper function to take generator context and add withCriteriaResolvers

// right now, we're inserting item + order indexes whicih could get shuffled around in generation stage
// ideally we would have mapping of merkle root => criteria resolver
// when execution hits item w merkle root, look up root to get proof and identifier
// add storage mapping to CriteriaResolverHelper

library OffererGenerator {
    function generate(
        Offerer offerer,
        FuzzGeneratorContext memory context
    ) internal pure returns (address) {
        if (offerer == Offerer.TEST_CONTRACT) {
            return context.self;
        } else if (offerer == Offerer.ALICE) {
            return context.alice.addr;
        } else if (offerer == Offerer.BOB) {
            return context.bob.addr;
        } else {
            revert("Invalid offerer");
        }
    }

    function getKey(
        Offerer offerer,
        FuzzGeneratorContext memory context
    ) internal pure returns (uint256) {
        if (offerer == Offerer.TEST_CONTRACT) {
            return 0;
        } else if (offerer == Offerer.ALICE) {
            return context.alice.key;
        } else if (offerer == Offerer.BOB) {
            return context.bob.key;
        } else {
            revert("Invalid offerer");
        }
    }
}

library PRNGHelpers {
    using LibPRNG for LibPRNG.PRNG;

    function randEnum(
        FuzzGeneratorContext memory context,
        uint8 min,
        uint8 max
    ) internal pure returns (uint8) {
        return uint8(bound(context.prng.next(), min, max));
    }

    function randRange(
        FuzzGeneratorContext memory context,
        uint256 min,
        uint256 max
    ) internal pure returns (uint256) {
        return bound(context.prng.next(), min, max);
    }
}

// @dev Implementation cribbed from forge-std bound
function bound(
    uint256 x,
    uint256 min,
    uint256 max
) pure returns (uint256 result) {
    require(min <= max, "Max is less than min.");
    // If x is between min and max, return x directly. This is to ensure that
    // dictionary values do not get shifted if the min is nonzero.
    if (x >= min && x <= max) return x;

    uint256 size = max - min + 1;

    // If the value is 0, 1, 2, 3, warp that to min, min+1, min+2, min+3.
    // Similarly for the UINT256_MAX side. This helps ensure coverage of the
    // min/max values.
    if (x <= 3 && size > x) return min + x;
    if (x >= type(uint256).max - 3 && size > type(uint256).max - x)
        return max - (type(uint256).max - x);

    // Otherwise, wrap x into the range [min, max], i.e. the range is inclusive.
    if (x > max) {
        uint256 diff = x - max;
        uint256 rem = diff % size;
        if (rem == 0) return max;
        result = min + rem - 1;
    } else if (x < min) {
        uint256 diff = min - x;
        uint256 rem = diff % size;
        if (rem == 0) return min;
        result = max - rem + 1;
    }
}<|MERGE_RESOLUTION|>--- conflicted
+++ resolved
@@ -171,15 +171,8 @@
                 offer[i] = OfferItemSpace({
                     itemType: ItemType(context.randEnum(0, 5)),
                     tokenIndex: TokenIndex(context.randEnum(0, 1)),
-<<<<<<< HEAD
                     criteria: Criteria(context.randEnum(0, 1)),
-                    // TODO: Fixed amounts only, should be 0-2
-                    amount: Amount(context.randEnum(0, 0))
-=======
-                    // TODO: support wildcard criteria, should be 0-1
-                    criteria: Criteria(context.randEnum(0, 0)),
                     amount: Amount(context.randEnum(0, 2))
->>>>>>> 7fd32462
                 });
             }
 
