// SPDX-License-Identifier: MIT
pragma solidity ^0.8.17;

import "forge-std/Test.sol";

import "seaport-sol/SeaportSol.sol";

import { FuzzChecks } from "./FuzzChecks.sol";

import { FuzzEngineLib } from "./FuzzEngineLib.sol";

import { FuzzHelpers } from "./FuzzHelpers.sol";

import { FuzzTestContext } from "./FuzzTestContextLib.sol";

import { AmountDeriver } from "../../../../contracts/lib/AmountDeriver.sol";
import { ExpectedEventsUtil } from "./event-utils/ExpectedEventsUtil.sol";
import { ExecutionsFlattener } from "./event-utils/ExecutionsFlattener.sol";

interface TestERC20 {
    function mint(address to, uint256 amount) external;

    function increaseAllowance(address spender, uint256 amount) external;
}

interface TestERC721 {
    function mint(address to, uint256 tokenId) external;

    function approve(address to, uint256 tokenId) external;

    function getApproved(uint256 tokenId) external view returns (address);

    function setApprovalForAll(address operator, bool approved) external;
}

interface TestERC1155 {
    function mint(address to, uint256 tokenId, uint256 amount) external;

    function setApprovalForAll(address operator, bool approved) external;
}

library CheckHelpers {
    /**
     *  @dev Register a check to be run after the test is executed.
     *
     * @param context The test context.
     * @param check   The check to register.
     *
     * @return The updated test context.
     */
    function registerCheck(
        FuzzTestContext memory context,
        bytes4 check
    ) internal pure returns (FuzzTestContext memory) {
        bytes4[] memory checks = context.checks;
        bytes4[] memory newChecks = new bytes4[](checks.length + 1);
        for (uint256 i; i < checks.length; ++i) {
            newChecks[i] = checks[i];
        }
        newChecks[checks.length] = check;
        context.checks = newChecks;
        return context;
    }
}

/**
 *  @dev Setup functions perform the stateful setup steps necessary to run a
 *       FuzzEngine test, like minting test tokens and setting approvals.
 *       Currently, we also register checks in the setup step, but we might
 *       want to move this to a separate step. Setup happens after derivation,
 *       but before execution.
 */
abstract contract FuzzSetup is Test, AmountDeriver {
    using CheckHelpers for FuzzTestContext;
    using FuzzEngineLib for FuzzTestContext;

    using FuzzHelpers for AdvancedOrder[];
    using ZoneParametersLib for AdvancedOrder[];

    /**
     *  @dev Set up the zone params on a test context.
     *
     * @param context The test context.
     */
    function setUpZoneParameters(FuzzTestContext memory context) public view {
        // TODO: This doesn't take maximumFulfilled: should pass it through.
        // Get the expected zone calldata hashes for each order.
        bytes32[] memory calldataHashes = context
            .orders
            .getExpectedZoneCalldataHash(
                address(context.seaport),
                context.caller
            );

        // Provision the expected zone calldata hash array.
        bytes32[] memory expectedZoneCalldataHash = new bytes32[](
            context.orders.length
        );

        bool registerChecks;

        // Iterate over the orders and for each restricted order, set up the
        // expected zone calldata hash. If any of the orders is restricted,
        // flip the flag to register the hash validation check.
        for (uint256 i = 0; i < context.orders.length; ++i) {
            OrderParameters memory order = context.orders[i].parameters;
            if (
                order.orderType == OrderType.FULL_RESTRICTED ||
                order.orderType == OrderType.PARTIAL_RESTRICTED
            ) {
                registerChecks = true;
                expectedZoneCalldataHash[i] = calldataHashes[i];
            }
        }

        context.expectedZoneCalldataHash = expectedZoneCalldataHash;

        if (registerChecks) {
            context.registerCheck(
                FuzzChecks.check_validateOrderExpectedDataHash.selector
            );
        }
    }

    /**
     *  @dev Set up the offer items on a test context.
     *
     * @param context The test context.
     */
    function setUpOfferItems(FuzzTestContext memory context) public {
        // Iterate over orders and mint/approve as necessary.
        for (uint256 i; i < context.orders.length; ++i) {
            OrderParameters memory orderParams = context.orders[i].parameters;
            OfferItem[] memory items = orderParams.offer;
            address offerer = orderParams.offerer;
            address approveTo = _getApproveTo(context, orderParams);
            for (uint256 j = 0; j < items.length; j++) {
                OfferItem memory item = items[j];

                if (item.itemType == ItemType.ERC20) {
                    uint256 amount = _locateCurrentAmount(
                        item.startAmount,
                        item.endAmount,
                        orderParams.startTime,
                        orderParams.endTime,
                        false
                    );
                    TestERC20(item.token).mint(offerer, amount);
                    vm.prank(offerer);
                    TestERC20(item.token).increaseAllowance(approveTo, amount);
                }

                if (item.itemType == ItemType.ERC721) {
                    TestERC721(item.token).mint(
                        offerer,
                        item.identifierOrCriteria
                    );
                    vm.prank(offerer);
                    TestERC721(item.token).approve(
                        approveTo,
                        item.identifierOrCriteria
                    );
                }

                if (item.itemType == ItemType.ERC1155) {
                    uint256 amount = _locateCurrentAmount(
                        item.startAmount,
                        item.endAmount,
                        orderParams.startTime,
                        orderParams.endTime,
                        false
                    );
                    TestERC1155(item.token).mint(
                        offerer,
                        item.identifierOrCriteria,
                        amount
                    );
                    vm.prank(offerer);
                    TestERC1155(item.token).setApprovalForAll(approveTo, true);
                }
            }
        }
    }

    /**
     *  @dev Set up the consideration items on a test context.
     *
     * @param context The test context.
     */
    function setUpConsiderationItems(FuzzTestContext memory context) public {
        // Skip creating consideration items if we're calling a match function
        if (
            context.action() == context.seaport.matchAdvancedOrders.selector ||
            context.action() == context.seaport.matchOrders.selector
        ) return;

        // Special handling for basic orders that are bids; only first item
        // needs to be approved
        if (
            (context.action() == context.seaport.fulfillBasicOrder.selector ||
                context.action() ==
                context.seaport.fulfillBasicOrder_efficient_6GL6yc.selector) &&
            context.orders[0].parameters.offer[0].itemType == ItemType.ERC20
        ) {
            ConsiderationItem memory item = context
                .orders[0]
                .parameters
                .consideration[0];

            if (item.itemType == ItemType.ERC721) {
                TestERC721(item.token).mint(
                    context.caller,
                    item.identifierOrCriteria
                );
                vm.prank(context.caller);
                TestERC721(item.token).setApprovalForAll(
                    _getApproveTo(context),
                    true
                );
            } else {
                TestERC1155(item.token).mint(
                    context.caller,
                    item.identifierOrCriteria,
                    item.startAmount
                );
                vm.prank(context.caller);
                TestERC1155(item.token).setApprovalForAll(
                    _getApproveTo(context),
                    true
                );
            }

            return;
        }

        // Naive implementation for now
        // TODO: - If recipient is not caller, we need to mint everything
        //       - For matchOrders, we don't need to do any setup
        // Iterate over orders and mint/approve as necessary.
        for (uint256 i; i < context.orders.length; ++i) {
            OrderParameters memory orderParams = context.orders[i].parameters;
            ConsiderationItem[] memory items = orderParams.consideration;

            address owner = context.caller;
            address approveTo = _getApproveTo(context);

            for (uint256 j = 0; j < items.length; j++) {
                ConsiderationItem memory item = items[j];

                if (item.itemType == ItemType.ERC20) {
                    TestERC20(item.token).mint(owner, item.startAmount);
                    vm.prank(owner);
                    TestERC20(item.token).increaseAllowance(
                        approveTo,
                        item.startAmount
                    );
                }

                if (item.itemType == ItemType.ERC721) {
                    bool shouldMint = true;
                    if (
                        context.caller == context.recipient ||
                        context.recipient == address(0)
                    ) {
                        for (uint256 k; k < context.orders.length; ++k) {
                            OfferItem[] memory offerItems = context
                                .orders[k]
                                .parameters
                                .offer;
                            for (uint256 l; l < offerItems.length; ++l) {
                                if (
                                    offerItems[l].itemType == ItemType.ERC721 &&
                                    offerItems[l].token == item.token &&
                                    offerItems[l].identifierOrCriteria ==
                                    item.identifierOrCriteria
                                ) {
                                    shouldMint = false;
                                    break;
                                }
                            }
                            if (!shouldMint) break;
                        }
                    }
                    if (shouldMint) {
                        TestERC721(item.token).mint(
                            owner,
                            item.identifierOrCriteria
                        );
                    }
                    vm.prank(owner);
                    TestERC721(item.token).setApprovalForAll(approveTo, true);
                }

                if (item.itemType == ItemType.ERC1155) {
                    TestERC1155(item.token).mint(
                        owner,
                        item.identifierOrCriteria,
                        item.startAmount
                    );
                    vm.prank(owner);
                    TestERC1155(item.token).setApprovalForAll(approveTo, true);
                }
            }
        }
    }

<<<<<<< HEAD
    function setupExpectedEventsAndBalances(
        FuzzTestContext memory context
    ) public {
        ExecutionsFlattener.flattenExecutions(context);
        context.registerCheck(FuzzChecks.check_expectedBalances.selector);
        context.testHelpers.balanceChecker().addTransfers(
          context.allExpectedExecutions
        );
=======
    /**
     *  @dev Set up the expected events on a test context.
     *
     * @param context The test context.
     */
    function setUpExpectedEvents(FuzzTestContext memory context) public {
>>>>>>> ad302f40
        context.registerCheck(FuzzChecks.check_executions.selector);
        ExpectedEventsUtil.setExpectedEventHashes(context);
        context.registerCheck(FuzzChecks.check_expectedEventsEmitted.selector);
        ExpectedEventsUtil.startRecordingLogs();
    }

    /**
     *  @dev Get the address to approve to for a given test context.
     *
     * @param context The test context.
     */
    function _getApproveTo(
        FuzzTestContext memory context
    ) internal view returns (address) {
        if (context.fulfillerConduitKey == bytes32(0)) {
            return address(context.seaport);
        } else {
            (address conduit, bool exists) = context
                .conduitController
                .getConduit(context.fulfillerConduitKey);
            if (exists) {
                return conduit;
            } else {
                revert("FuzzSetup: Conduit not found");
            }
        }
    }

    /**
     *  @dev Get the address to approve to for a given test context and order.
     *
     * @param context The test context.
     * @param orderParams The order parameters.
     */
    function _getApproveTo(
        FuzzTestContext memory context,
        OrderParameters memory orderParams
    ) internal view returns (address) {
        if (orderParams.conduitKey == bytes32(0)) {
            return address(context.seaport);
        } else {
            (address conduit, bool exists) = context
                .conduitController
                .getConduit(orderParams.conduitKey);
            if (exists) {
                return conduit;
            } else {
                revert("FuzzSetup: Conduit not found");
            }
        }
    }
}<|MERGE_RESOLUTION|>--- conflicted
+++ resolved
@@ -304,7 +304,6 @@
         }
     }
 
-<<<<<<< HEAD
     function setupExpectedEventsAndBalances(
         FuzzTestContext memory context
     ) public {
@@ -313,14 +312,7 @@
         context.testHelpers.balanceChecker().addTransfers(
           context.allExpectedExecutions
         );
-=======
-    /**
-     *  @dev Set up the expected events on a test context.
-     *
-     * @param context The test context.
-     */
-    function setUpExpectedEvents(FuzzTestContext memory context) public {
->>>>>>> ad302f40
+
         context.registerCheck(FuzzChecks.check_executions.selector);
         ExpectedEventsUtil.setExpectedEventHashes(context);
         context.registerCheck(FuzzChecks.check_expectedEventsEmitted.selector);
