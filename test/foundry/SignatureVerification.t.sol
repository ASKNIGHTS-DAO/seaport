// SPDX-License-Identifier: MIT
pragma solidity ^0.8.17;

import {
    SignatureVerification
} from "../../contracts/lib/SignatureVerification.sol";
import {
    ReferenceSignatureVerification
} from "../../reference/lib/ReferenceSignatureVerification.sol";
import { GettersAndDerivers } from "../../contracts/lib/GettersAndDerivers.sol";
import {
    ReferenceGettersAndDerivers
} from "../../reference/lib/ReferenceGettersAndDerivers.sol";
import { BaseOrderTest } from "./utils/BaseOrderTest.sol";
import { OrderParameters } from "../../contracts/lib/ConsiderationStructs.sol";
import {
    ConsiderationInterface
} from "../../contracts/interfaces/ConsiderationInterface.sol";

interface GetterAndDeriver {
    function deriveOrderHash(
        OrderParameters memory orderParameters,
        uint256 counter
    ) external returns (bytes32 orderHash);

    function domainSeparator() external returns (bytes32);

    function deriveEIP712Digest(
        bytes32 _domainSeparator_,
        bytes32 orderHash
    ) external returns (bytes32 value);
}

contract GettersAndDeriversImpl is GetterAndDeriver, GettersAndDerivers {
    constructor(
        address conduitController
    ) GettersAndDerivers(conduitController) {}

    function deriveOrderHash(
        OrderParameters memory orderParameters,
        uint256 counter
    ) public view returns (bytes32 orderHash) {
        return _deriveOrderHash(orderParameters, counter);
    }

    function domainSeparator() public view returns (bytes32) {
        return _domainSeparator();
    }

    function deriveEIP712Digest(
        bytes32 _domainSeparator_,
        bytes32 orderHash
    ) public pure returns (bytes32 value) {
        return _deriveEIP712Digest(_domainSeparator_, orderHash);
    }
}

contract ReferenceGettersAndDeriversImpl is
    GetterAndDeriver,
    ReferenceGettersAndDerivers
{
    constructor(
        address conduitController
    ) ReferenceGettersAndDerivers(conduitController) {}

    function deriveOrderHash(
        OrderParameters memory orderParameters,
        uint256 counter
    ) public view returns (bytes32 orderHash) {
        return _deriveOrderHash(orderParameters, counter);
    }

    function domainSeparator() public view returns (bytes32) {
        return _domainSeparator();
    }

    function deriveEIP712Digest(
        bytes32 _domainSeparator_,
        bytes32 orderHash
    ) public pure returns (bytes32 value) {
        return _deriveEIP712Digest(_domainSeparator_, orderHash);
    }
}

contract SignatureVerifierLogic is BaseOrderTest, SignatureVerification {
    GetterAndDeriver getterAndDeriver;
    bytes32 orderHash;
    bytes signature;
    bytes signature1271;
    bytes32 domainSeparator;
    bytes32 digest;

    constructor(
        address _conduitController,
        ConsiderationInterface _consideration
    ) {
        getterAndDeriver = GetterAndDeriver(
            new GettersAndDeriversImpl(address(_conduitController))
        );

        vm.label(address(getterAndDeriver), "getterAndDeriver");
        consideration = _consideration;
    }

    function signatureVerificationDirtyScratchSpace() external {
        addErc721OfferItem(1);
        addEthConsiderationItem(alice, 1);

        // create order where alice is offerer, but signer is *BOB*
        configureOrderParameters(alice);
<<<<<<< HEAD
        _configureOrderComponents(consideration.getCounter(alice));
        orderHash = consideration.getOrderHash(baseOrderComponents);
        signature = signOrder(consideration, bobPk, orderHash);
=======
        configureOrderComponents(consideration.getCounter(alice));
        bytes32 orderHash = consideration.getOrderHash(baseOrderComponents);
        bytes memory signature = signOrder(consideration, bobPk, orderHash);
>>>>>>> c7db3f35

        domainSeparator = getterAndDeriver.domainSeparator();
        digest = getterAndDeriver.deriveEIP712Digest(
            domainSeparator,
            orderHash
        );

        // store bob's address in scratch space
        assembly {
            mstore(0x0, sload(bob.slot))
        }

        _assertValidSignature(
            alice,
            digest,
            digest,
            signature.length,
            signature
        );
    }

    function signatureVerification65ByteJunkWithBadSignatureV() external {
        orderHash = consideration.getOrderHash(baseOrderComponents);
        signature = abi.encodePacked(bytes32(0), bytes32(0), bytes1(0));
        assertEq(signature.length, 65);

        domainSeparator = getterAndDeriver.domainSeparator();
        digest = getterAndDeriver.deriveEIP712Digest(
            domainSeparator,
            orderHash
        );

        _assertValidSignature(
            alice,
            digest,
            digest,
            signature.length,
            signature
        );
    }


    function signatureVerification65ByteJunkWithAcceptableSignatureV() external {
        orderHash = consideration.getOrderHash(baseOrderComponents);
        signature = abi.encodePacked(bytes32(0), bytes32(0), bytes1(uint8(27)));
        assertEq(signature.length, 65);

        domainSeparator = getterAndDeriver.domainSeparator();
        digest = getterAndDeriver.deriveEIP712Digest(
            domainSeparator,
            orderHash
        );

        _assertValidSignature(
            alice,
            digest,
            digest,
            signature.length,
            signature
        );
    }
    

    // THIS IS A WEIRD ONE.  I EXPECT TO GET `InvalidSigner` LIKE IN THE
    // REFERENCE CONTRACT, BUT I GET `BadSignatureV` INSTEAD.  I'M NOT SURE WHY.
    function signatureVerification64ByteJunk() external {
        orderHash = consideration.getOrderHash(baseOrderComponents);
        signature = abi.encodePacked(bytes32(0), bytes32(0));
        assertEq(signature.length, 64);

        domainSeparator = getterAndDeriver.domainSeparator();
        digest = getterAndDeriver.deriveEIP712Digest(
            domainSeparator,
            orderHash
        );

        _assertValidSignature(
            alice,
            digest,
            digest,
            signature.length,
            signature
        );
    }

    function signatureVerificationTooLong() external {
        orderHash = consideration.getOrderHash(baseOrderComponents);
        signature = new bytes(69);

        domainSeparator = getterAndDeriver.domainSeparator();
        digest = getterAndDeriver.deriveEIP712Digest(
            domainSeparator,
            orderHash
        );

        _assertValidSignature(
            alice, 
            digest, 
            digest, 
            signature.length, 
            signature
        );
    }

    function signatureVerification1271Valid() external {
        orderHash = consideration.getOrderHash(baseOrderComponents);
        signature1271 = abi.encodePacked(bytes32(0), bytes32(0));

        domainSeparator = getterAndDeriver.domainSeparator();
        digest = getterAndDeriver.deriveEIP712Digest(
            domainSeparator,
            orderHash
        );

        _assertValidSignature(
            // A contract address is the signer.
            address(this),
            digest,
            digest,
            signature1271.length,
            signature1271
        );
    }
}

contract SignatureVerifierLogicWith1271Override is
    BaseOrderTest,
    SignatureVerification
{
    GetterAndDeriver getterAndDeriver;
    bytes32 orderHash;
    bytes signature;
    bytes signature1271;
    bytes32 domainSeparator;
    bytes32 digest;
    
    constructor(
        address _conduitController,
        ConsiderationInterface _consideration
    ) {
        getterAndDeriver = GetterAndDeriver(
            new GettersAndDeriversImpl(address(_conduitController))
        );
        vm.label(address(getterAndDeriver), "getterAndDeriver");
        consideration = _consideration;
    }

    ///@dev This overrides the hardcoded `isValidSignature` magic value response
    ///     in the BaseOrderTest.
    function isValidSignature(
        bytes32,
        bytes memory
    ) external pure override returns (bytes4) {
        return 0xDEAFBEEF;
    }

    function signatureVerification1271Invalid() external {
        orderHash = consideration.getOrderHash(baseOrderComponents);
        signature1271 = abi.encodePacked(bytes32(0), bytes32(0), bytes1(0));

        domainSeparator = getterAndDeriver.domainSeparator();
        digest = getterAndDeriver.deriveEIP712Digest(
            domainSeparator,
            orderHash
        );

        _assertValidSignature(
            // A contract address is the signer.
            address(this),
            digest,
            digest,
            signature1271.length,
            signature1271
        );
    }
}

contract ReferenceSignatureVerifierLogic is
    BaseOrderTest,
    ReferenceSignatureVerification
{
    GetterAndDeriver getterAndDeriver;
    bytes32 orderHash;
    bytes signature;
    bytes signature1271;
    bytes32 domainSeparator;
    bytes32 digest;
    
    constructor(
        address _conduitController,
        ConsiderationInterface _consideration
    ) {
        getterAndDeriver = GetterAndDeriver(
            new ReferenceGettersAndDeriversImpl(address(_conduitController))
        );
        vm.label(address(getterAndDeriver), "referenceGetterAndDeriver");
        consideration = _consideration;
    }

    function referenceSignatureVerificationDirtyScratchSpace() external {
        addErc721OfferItem(1);
        addEthConsiderationItem(alice, 1);

        // create order where alice is offerer, but signer is *BOB*
        configureOrderParameters(alice);
<<<<<<< HEAD
        _configureOrderComponents(consideration.getCounter(alice));
        orderHash = consideration.getOrderHash(baseOrderComponents);
        signature = signOrder(consideration, bobPk, orderHash);
=======
        configureOrderComponents(consideration.getCounter(alice));
        bytes32 orderHash = consideration.getOrderHash(baseOrderComponents);
        bytes memory signature = signOrder(consideration, bobPk, orderHash);
>>>>>>> c7db3f35

        domainSeparator = getterAndDeriver.domainSeparator();
        digest = getterAndDeriver.deriveEIP712Digest(
            domainSeparator,
            orderHash
        );

        // store bob's address in scratch space
        assembly {
            mstore(0x0, sload(bob.slot))
        }

        _assertValidSignature(alice, digest, digest, signature, signature);
    }

<<<<<<< HEAD
    function referenceSignatureVerification65ByteJunkWithBadSignatureV() external {
        orderHash = consideration.getOrderHash(baseOrderComponents);
        signature = abi.encodePacked(bytes32(0), bytes32(0), bytes1(0));
        assertEq(signature.length, 65);
        domainSeparator = getterAndDeriver.domainSeparator();
        digest = getterAndDeriver.deriveEIP712Digest(
            domainSeparator,
            orderHash
        );

        _assertValidSignature(
            alice,
            digest,
            digest,
            signature,
            signature
        );
    }


    function referenceSignatureVerification65ByteJunkWithAcceptableSignatureV() external {
        orderHash = consideration.getOrderHash(baseOrderComponents);
        signature = abi.encodePacked(bytes32(0), bytes32(0), bytes1(uint8(27)));
        assertEq(signature.length, 65);
        domainSeparator = getterAndDeriver.domainSeparator();
        digest = getterAndDeriver.deriveEIP712Digest(
            domainSeparator,
            orderHash
        );

        _assertValidSignature(
            alice,
            digest,
            digest,
            signature,
            signature
        );
    }

    function referenceSignatureVerification64ByteJunk() external {
        orderHash = consideration.getOrderHash(baseOrderComponents);
        signature = abi.encodePacked(bytes32(0), bytes32(0));
        assertEq(signature.length, 64);
        domainSeparator = getterAndDeriver.domainSeparator();
        digest = getterAndDeriver.deriveEIP712Digest(
            domainSeparator,
            orderHash
        );

        _assertValidSignature(
            alice,
            digest,
            digest,
            signature,
            signature
        );
    }

    function referenceSignatureVerificationTooLong() external {
        orderHash = consideration.getOrderHash(baseOrderComponents);
        signature = new bytes(69);
        domainSeparator = getterAndDeriver.domainSeparator();
        digest = getterAndDeriver.deriveEIP712Digest(
            domainSeparator,
            orderHash
        );

        _assertValidSignature(alice, digest, digest, signature, signature);
    }

    function referenceSignatureVerification1271Valid() external {
        orderHash = consideration.getOrderHash(baseOrderComponents);
        signature1271 = abi.encodePacked(bytes32(0), bytes32(0), bytes1(0));
        domainSeparator = getterAndDeriver.domainSeparator();
        digest = getterAndDeriver.deriveEIP712Digest(
            domainSeparator,
            orderHash
        );

        _assertValidSignature(
            // A contract address is the signer.
            address(this),
            digest,
            digest,
            signature1271,
            signature1271
        );
    }

    // function referenceSignatureVerificationValid() external {
    //     // addErc721OfferItem(1);
    //     // addEthConsiderationItem(alice, 1);
    //     configureOrderParameters(alice);
    //     _configureOrderComponents(consideration.getCounter(alice));
    //     orderHash = consideration.getOrderHash(baseOrderComponents);
    //     signature = signOrder(consideration, alicePk, orderHash);

    //     domainSeparator = getterAndDeriver.domainSeparator();
    //     digest = getterAndDeriver.deriveEIP712Digest(
    //         domainSeparator,
    //         orderHash
    //     );

    //     _assertValidSignature(alice, digest, digest, signature, signature);
    // }
}

contract ReferenceSignatureVerifierLogicWith1271Override is
    BaseOrderTest,
    ReferenceSignatureVerification
{
    GetterAndDeriver getterAndDeriver;
    bytes32 orderHash;
    bytes signature;
    bytes signature1271;
    bytes32 domainSeparator;
    bytes32 digest;
    
    constructor(
        address _conduitController,
        ConsiderationInterface _consideration
    ) {
        getterAndDeriver = GetterAndDeriver(
            new ReferenceGettersAndDeriversImpl(address(_conduitController))
        );
        vm.label(address(getterAndDeriver), "referenceGetterAndDeriver");
        consideration = _consideration;
    }

    ///@dev This overrides the hardcoded `isValidSignature` magic value response
    ///     in the BaseOrderTest.
    function isValidSignature(
        bytes32,
        bytes memory
    ) external pure override returns (bytes4) {
        return 0xDEAFBEEF;
    }

    function referenceSignatureVerification1271Invalid() external {
        orderHash = consideration.getOrderHash(baseOrderComponents);
        signature1271 = abi.encodePacked(bytes32(0), bytes32(0), bytes1(0));

        domainSeparator = getterAndDeriver.domainSeparator();
        digest = getterAndDeriver.deriveEIP712Digest(
=======
    function referenceSignatureVerificationTooLong() external {
        addErc721OfferItem(1);
        addEthConsiderationItem(alice, 1);

        // create order where alice is offerer, but signature is too long.
        configureOrderParameters(alice);
        configureOrderComponents(consideration.getCounter(alice));
        bytes32 orderHash = consideration.getOrderHash(baseOrderComponents);
        bytes memory signature = new bytes(69);

        bytes32 domainSeparator = getterAndDeriver.domainSeparator();
        bytes32 digest = getterAndDeriver.deriveEIP712Digest(
>>>>>>> c7db3f35
            domainSeparator,
            orderHash
        );

<<<<<<< HEAD
        _assertValidSignature(
            // A contract address is the signer.
            address(this),
            digest,
            digest,
            signature1271,
            signature1271
        );
=======
        _assertValidSignature(alice, digest, digest, signature, signature);
>>>>>>> c7db3f35
    }
}

contract SignatureVerificationTest is BaseOrderTest {
    function test(function() external fn) internal {
        try fn() {} catch (bytes memory reason) {
            assertPass(reason);
        }
    }

    function testSignatureVerification() public {
        SignatureVerifierLogic logic = new SignatureVerifierLogic(
            address(conduitController),
            consideration
        );
        vm.expectRevert(abi.encodeWithSignature("InvalidSigner()"));
        logic.signatureVerificationDirtyScratchSpace();
        vm.expectRevert(abi.encodeWithSignature("BadSignatureV(uint8)", 0));
        logic.signatureVerification65ByteJunkWithBadSignatureV();
        vm.expectRevert(abi.encodeWithSignature("InvalidSigner()"));
        logic.signatureVerification65ByteJunkWithAcceptableSignatureV();
        // Inconsistency between the reference and the implementation.
        // vm.expectRevert(abi.encodeWithSignature("InvalidSigner()"));
        vm.expectRevert(abi.encodeWithSignature("BadSignatureV(uint8)", 0));
        logic.signatureVerification64ByteJunk();
        vm.expectRevert(abi.encodeWithSignature("InvalidSignature()"));
        logic.signatureVerificationTooLong();
        logic.signatureVerification1271Valid();

        SignatureVerifierLogicWith1271Override logicWith1271Override = new SignatureVerifierLogicWith1271Override(
                address(conduitController),
                consideration
            );
        // Inconsistency between the reference and the implementation.
        // vm.expectRevert(abi.encodeWithSignature("InvalidSigner()"));
        vm.expectRevert(abi.encodeWithSignature("BadContractSignature()"));
        logicWith1271Override.signatureVerification1271Invalid();

        ReferenceSignatureVerifierLogic referenceLogic = new ReferenceSignatureVerifierLogic(
                address(referenceConduitController),
                referenceConsideration
            );
        vm.expectRevert(abi.encodeWithSignature("InvalidSigner()"));
        referenceLogic.referenceSignatureVerificationDirtyScratchSpace();
<<<<<<< HEAD
        vm.expectRevert(abi.encodeWithSignature("BadSignatureV(uint8)", 0));
        referenceLogic.referenceSignatureVerification65ByteJunkWithBadSignatureV();
        vm.expectRevert(abi.encodeWithSignature("InvalidSigner()"));
        referenceLogic.referenceSignatureVerification65ByteJunkWithAcceptableSignatureV();
        vm.expectRevert(abi.encodeWithSignature("InvalidSigner()"));
        referenceLogic.referenceSignatureVerification64ByteJunk();
        vm.expectRevert(abi.encodeWithSignature("InvalidSignature()"));
        referenceLogic.referenceSignatureVerificationTooLong();
        referenceLogic.referenceSignatureVerification1271Valid();
        // referenceLogic.referenceSignatureVerificationValid();

        ReferenceSignatureVerifierLogicWith1271Override referenceLogicWith1271Override = new ReferenceSignatureVerifierLogicWith1271Override(
                address(referenceConduitController),
                referenceConsideration
            );
        vm.expectRevert(abi.encodeWithSignature("InvalidSigner()"));
        referenceLogicWith1271Override.referenceSignatureVerification1271Invalid();
=======
        vm.expectRevert(abi.encodeWithSignature("InvalidSignature()"));
        referenceLogic.referenceSignatureVerificationTooLong();
>>>>>>> c7db3f35
    }
}<|MERGE_RESOLUTION|>--- conflicted
+++ resolved
@@ -108,15 +108,9 @@
 
         // create order where alice is offerer, but signer is *BOB*
         configureOrderParameters(alice);
-<<<<<<< HEAD
-        _configureOrderComponents(consideration.getCounter(alice));
+        configureOrderComponents(consideration.getCounter(alice));
         orderHash = consideration.getOrderHash(baseOrderComponents);
         signature = signOrder(consideration, bobPk, orderHash);
-=======
-        configureOrderComponents(consideration.getCounter(alice));
-        bytes32 orderHash = consideration.getOrderHash(baseOrderComponents);
-        bytes memory signature = signOrder(consideration, bobPk, orderHash);
->>>>>>> c7db3f35
 
         domainSeparator = getterAndDeriver.domainSeparator();
         digest = getterAndDeriver.deriveEIP712Digest(
@@ -322,15 +316,9 @@
 
         // create order where alice is offerer, but signer is *BOB*
         configureOrderParameters(alice);
-<<<<<<< HEAD
-        _configureOrderComponents(consideration.getCounter(alice));
+        configureOrderComponents(consideration.getCounter(alice));
         orderHash = consideration.getOrderHash(baseOrderComponents);
         signature = signOrder(consideration, bobPk, orderHash);
-=======
-        configureOrderComponents(consideration.getCounter(alice));
-        bytes32 orderHash = consideration.getOrderHash(baseOrderComponents);
-        bytes memory signature = signOrder(consideration, bobPk, orderHash);
->>>>>>> c7db3f35
 
         domainSeparator = getterAndDeriver.domainSeparator();
         digest = getterAndDeriver.deriveEIP712Digest(
@@ -346,7 +334,6 @@
         _assertValidSignature(alice, digest, digest, signature, signature);
     }
 
-<<<<<<< HEAD
     function referenceSignatureVerification65ByteJunkWithBadSignatureV() external {
         orderHash = consideration.getOrderHash(baseOrderComponents);
         signature = abi.encodePacked(bytes32(0), bytes32(0), bytes1(0));
@@ -440,7 +427,7 @@
     //     // addErc721OfferItem(1);
     //     // addEthConsiderationItem(alice, 1);
     //     configureOrderParameters(alice);
-    //     _configureOrderComponents(consideration.getCounter(alice));
+    //     configureOrderComponents(consideration.getCounter(alice));
     //     orderHash = consideration.getOrderHash(baseOrderComponents);
     //     signature = signOrder(consideration, alicePk, orderHash);
 
@@ -491,25 +478,10 @@
 
         domainSeparator = getterAndDeriver.domainSeparator();
         digest = getterAndDeriver.deriveEIP712Digest(
-=======
-    function referenceSignatureVerificationTooLong() external {
-        addErc721OfferItem(1);
-        addEthConsiderationItem(alice, 1);
-
-        // create order where alice is offerer, but signature is too long.
-        configureOrderParameters(alice);
-        configureOrderComponents(consideration.getCounter(alice));
-        bytes32 orderHash = consideration.getOrderHash(baseOrderComponents);
-        bytes memory signature = new bytes(69);
-
-        bytes32 domainSeparator = getterAndDeriver.domainSeparator();
-        bytes32 digest = getterAndDeriver.deriveEIP712Digest(
->>>>>>> c7db3f35
-            domainSeparator,
-            orderHash
-        );
-
-<<<<<<< HEAD
+            domainSeparator,
+            orderHash
+        );
+
         _assertValidSignature(
             // A contract address is the signer.
             address(this),
@@ -518,9 +490,6 @@
             signature1271,
             signature1271
         );
-=======
-        _assertValidSignature(alice, digest, digest, signature, signature);
->>>>>>> c7db3f35
     }
 }
 
@@ -565,7 +534,6 @@
             );
         vm.expectRevert(abi.encodeWithSignature("InvalidSigner()"));
         referenceLogic.referenceSignatureVerificationDirtyScratchSpace();
-<<<<<<< HEAD
         vm.expectRevert(abi.encodeWithSignature("BadSignatureV(uint8)", 0));
         referenceLogic.referenceSignatureVerification65ByteJunkWithBadSignatureV();
         vm.expectRevert(abi.encodeWithSignature("InvalidSigner()"));
@@ -583,9 +551,5 @@
             );
         vm.expectRevert(abi.encodeWithSignature("InvalidSigner()"));
         referenceLogicWith1271Override.referenceSignatureVerification1271Invalid();
-=======
-        vm.expectRevert(abi.encodeWithSignature("InvalidSignature()"));
-        referenceLogic.referenceSignatureVerificationTooLong();
->>>>>>> c7db3f35
     }
 }