--- conflicted
+++ resolved
@@ -6,11 +6,8 @@
 d1ll0n                         | `d1ll0n.eth`
 transmissions11                | `t11s.eth`
 Kartik                         | `slokh.eth`
-<<<<<<< HEAD
-hack3r-0m                      | `hack3r-0m.eth`
-=======
 LeFevre                        | `lefevre.eth`
 0xPatissier                    |
 pcaversaccio                   |
 David Eiber                    |
->>>>>>> 52d52bc8
+hack3r-0m                      | `hack3r-0m.eth`