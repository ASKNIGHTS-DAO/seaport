--- conflicted
+++ resolved
@@ -1243,18 +1243,11 @@
      *
      * @return advancedOrder The new advanced order.
      */
-<<<<<<< HEAD
-    function _convertOrderToAdvanced(Order memory order)
+    function _convertOrderToAdvanced(Order calldata order)
         internal
         pure
         returns (AdvancedOrder memory)
     {
-        // Convert to partial order (1/1 or full fill) and return new value.
-        return AdvancedOrder(order.parameters, 1, 1, order.signature, "");
-=======
-    function _convertOrderToAdvanced(
-        Order calldata order
-    ) internal pure returns (AdvancedOrder memory advancedOrder) {
         // Convert to partial order (1/1 or full fill) and return new value.
         advancedOrder = AdvancedOrder(
             order.parameters,
@@ -1263,7 +1256,6 @@
             order.signature,
             ""
         );
->>>>>>> daa8e23f
     }
 
     /**
@@ -1272,26 +1264,18 @@
      *
      * @param orders The orders to convert.
      *
-     * @return The new array of partial orders.
-     */
-<<<<<<< HEAD
-    function _convertOrdersToAdvanced(Order[] memory orders)
+     * @return advancedOrders The new array of partial orders.
+     */
+    function _convertOrdersToAdvanced(Order[] calldata orders)
         internal
         pure
-        returns (AdvancedOrder[] memory)
+        returns (AdvancedOrder[] memory advancedOrders)
     {
-=======
-    function _convertOrdersToAdvanced(
-        Order[] calldata orders
-    ) internal pure returns (AdvancedOrder[] memory) {
         // Read the number of orders from calldata and place on the stack.
         uint256 totalOrders = orders.length;
 
->>>>>>> daa8e23f
         // Allocate new empty array for each partial order in memory.
-        AdvancedOrder[] memory advancedOrders = (
-            new AdvancedOrder[](totalOrders)
-        );
+        advancedOrders = new AdvancedOrder[](totalOrders);
 
         // Skip overflow check as the index for the loop starts at zero.
         unchecked {
